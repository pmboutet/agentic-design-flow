# Database Setup - Supabase Schema

## Tables Creation

### 1. Core Schema

```sql
-- Enable UUID extension
CREATE EXTENSION IF NOT EXISTS "uuid-ossp";

-- Clients table
CREATE TABLE clients (
    id UUID PRIMARY KEY DEFAULT uuid_generate_v4(),
    name VARCHAR(255) NOT NULL,
    status VARCHAR(50) NOT NULL DEFAULT 'active',
    email VARCHAR(255),
    company VARCHAR(255),
    industry VARCHAR(100),
    created_at TIMESTAMP WITH TIME ZONE DEFAULT NOW(),
    updated_at TIMESTAMP WITH TIME ZONE DEFAULT NOW()
);

-- Users table (corrected with auth fields)
CREATE TABLE users (
    id UUID PRIMARY KEY DEFAULT uuid_generate_v4(),
    email VARCHAR(255) UNIQUE NOT NULL,
    password_hash VARCHAR(255), -- for custom auth or backup
    first_name VARCHAR(100),
    last_name VARCHAR(100),
    full_name VARCHAR(255),
    role VARCHAR(50) DEFAULT 'participant',
    avatar_url TEXT,
    client_id UUID REFERENCES clients(id) ON DELETE SET NULL,
    is_active BOOLEAN DEFAULT true,
    last_login TIMESTAMP WITH TIME ZONE,
    created_at TIMESTAMP WITH TIME ZONE DEFAULT NOW(),
    updated_at TIMESTAMP WITH TIME ZONE DEFAULT NOW()
);

-- Projects table
CREATE TABLE projects (
    id UUID PRIMARY KEY DEFAULT uuid_generate_v4(),
    name VARCHAR(255) NOT NULL,
    description TEXT,
    start_date TIMESTAMP WITH TIME ZONE NOT NULL,
    end_date TIMESTAMP WITH TIME ZONE NOT NULL,
    status VARCHAR(50) NOT NULL DEFAULT 'active',
    client_id UUID NOT NULL REFERENCES clients(id) ON DELETE CASCADE,
    created_by UUID REFERENCES users(id) ON DELETE SET NULL,
    created_at TIMESTAMP WITH TIME ZONE DEFAULT NOW(),
    updated_at TIMESTAMP WITH TIME ZONE DEFAULT NOW()
);

-- Challenges table
CREATE TABLE challenges (
    id UUID PRIMARY KEY DEFAULT uuid_generate_v4(),
    name VARCHAR(255) NOT NULL,
    description TEXT,
    status VARCHAR(50) NOT NULL DEFAULT 'open',
    priority VARCHAR(20) DEFAULT 'medium', -- low, medium, high, critical
    category VARCHAR(100), -- operational, strategic, cultural, technical
    project_id UUID REFERENCES projects(id) ON DELETE CASCADE,
    created_by UUID REFERENCES users(id) ON DELETE SET NULL,
    assigned_to UUID REFERENCES users(id) ON DELETE SET NULL,
    due_date TIMESTAMP WITH TIME ZONE,
    created_at TIMESTAMP WITH TIME ZONE DEFAULT NOW(),
    updated_at TIMESTAMP WITH TIME ZONE DEFAULT NOW()
);

-- ASK sessions table
CREATE TABLE ask_sessions (
    id UUID PRIMARY KEY DEFAULT uuid_generate_v4(),
    ask_key VARCHAR(255) UNIQUE NOT NULL, -- external facing key
    name VARCHAR(255) NOT NULL,
    question TEXT NOT NULL,
    description TEXT,
    start_date TIMESTAMP WITH TIME ZONE NOT NULL,
    end_date TIMESTAMP WITH TIME ZONE NOT NULL,
    status VARCHAR(50) NOT NULL DEFAULT 'active',
    is_anonymous BOOLEAN DEFAULT false,
    max_participants INTEGER,
    challenge_id UUID REFERENCES challenges(id) ON DELETE SET NULL,
    project_id UUID REFERENCES projects(id) ON DELETE CASCADE,
    created_by UUID REFERENCES users(id) ON DELETE SET NULL,
    ai_config JSONB, -- AI configuration (personality, style, etc.)
    metadata JSONB, -- flexible field for additional data
    created_at TIMESTAMP WITH TIME ZONE DEFAULT NOW(),
    updated_at TIMESTAMP WITH TIME ZONE DEFAULT NOW()
);

-- ASK session participants junction table
CREATE TABLE ask_participants (
    id UUID PRIMARY KEY DEFAULT uuid_generate_v4(),
    ask_session_id UUID NOT NULL REFERENCES ask_sessions(id) ON DELETE CASCADE,
    user_id UUID REFERENCES users(id) ON DELETE SET NULL,
    participant_name VARCHAR(255), -- for anonymous participants
    participant_email VARCHAR(255), -- for anonymous participants
    role VARCHAR(50) DEFAULT 'participant',
    joined_at TIMESTAMP WITH TIME ZONE DEFAULT NOW(),
    last_active TIMESTAMP WITH TIME ZONE DEFAULT NOW(),
    UNIQUE(ask_session_id, user_id)
);

-- Conversation messages table
CREATE TABLE messages (
    id UUID PRIMARY KEY DEFAULT uuid_generate_v4(),
    ask_session_id UUID NOT NULL REFERENCES ask_sessions(id) ON DELETE CASCADE,
    user_id UUID REFERENCES users(id) ON DELETE SET NULL,
    sender_type VARCHAR(20) NOT NULL DEFAULT 'user', -- user, ai, system
    content TEXT NOT NULL,
    message_type VARCHAR(20) DEFAULT 'text', -- text, audio, image, document
    metadata JSONB, -- file info, audio duration, etc.
    parent_message_id UUID REFERENCES messages(id) ON DELETE CASCADE,
    created_at TIMESTAMP WITH TIME ZONE DEFAULT NOW()
);

-- Insights table (better name than feedbacks)
CREATE TABLE insights (
    id UUID PRIMARY KEY DEFAULT uuid_generate_v4(),
    ask_session_id UUID NOT NULL REFERENCES ask_sessions(id) ON DELETE CASCADE,
    user_id UUID REFERENCES users(id) ON DELETE SET NULL,
    challenge_id UUID REFERENCES challenges(id) ON DELETE SET NULL,
    content TEXT NOT NULL,
    summary TEXT,
    insight_type VARCHAR(20) NOT NULL, -- pain, gain, opportunity, risk, suggestion
    category VARCHAR(100), -- communication, process, technology, culture
    priority VARCHAR(20) DEFAULT 'medium',
    status VARCHAR(50) DEFAULT 'new', -- new, reviewed, implemented, rejected
    source_message_id UUID REFERENCES messages(id) ON DELETE SET NULL,
    ai_generated BOOLEAN DEFAULT false,
    created_at TIMESTAMP WITH TIME ZONE DEFAULT NOW(),
    updated_at TIMESTAMP WITH TIME ZONE DEFAULT NOW()
);

-- KPI estimations table
CREATE TABLE kpi_estimations (
    id UUID PRIMARY KEY DEFAULT uuid_generate_v4(),
    insight_id UUID NOT NULL REFERENCES insights(id) ON DELETE CASCADE,
    name VARCHAR(255) NOT NULL,
    description TEXT,
    metric_data JSONB NOT NULL, -- flexible structure for different KPI types
    estimation_source VARCHAR(50), -- ai, expert, historical_data
    confidence_level INTEGER DEFAULT 50, -- 0-100
    created_at TIMESTAMP WITH TIME ZONE DEFAULT NOW(),
    updated_at TIMESTAMP WITH TIME ZONE DEFAULT NOW()
);

-- Challenge-Insight relationships (many-to-many)
CREATE TABLE challenge_insights (
    id UUID PRIMARY KEY DEFAULT uuid_generate_v4(),
    challenge_id UUID NOT NULL REFERENCES challenges(id) ON DELETE CASCADE,
    insight_id UUID NOT NULL REFERENCES insights(id) ON DELETE CASCADE,
    relationship_type VARCHAR(50), -- addresses, relates_to, conflicts_with
    created_at TIMESTAMP WITH TIME ZONE DEFAULT NOW(),
    UNIQUE(challenge_id, insight_id)
);
```

### 2. Indexes & Performance

```sql
-- Indexes for performance
CREATE INDEX idx_clients_status ON clients(status);
CREATE INDEX idx_users_email ON users(email);
CREATE INDEX idx_users_client_id ON users(client_id);
CREATE INDEX idx_projects_client_id ON projects(client_id);
CREATE INDEX idx_projects_status ON projects(status);
CREATE INDEX idx_challenges_project_id ON challenges(project_id);
CREATE INDEX idx_challenges_status ON challenges(status);
CREATE INDEX idx_ask_sessions_ask_key ON ask_sessions(ask_key);
CREATE INDEX idx_ask_sessions_project_id ON ask_sessions(project_id);
CREATE INDEX idx_ask_sessions_status ON ask_sessions(status);
CREATE INDEX idx_messages_ask_session_id ON messages(ask_session_id);
CREATE INDEX idx_messages_created_at ON messages(created_at);
CREATE INDEX idx_insights_ask_session_id ON insights(ask_session_id);
CREATE INDEX idx_insights_challenge_id ON insights(challenge_id);
CREATE INDEX idx_insights_type ON insights(insight_type);
CREATE INDEX idx_kpi_estimations_insight_id ON kpi_estimations(insight_id);
```

### 3. Triggers & Functions

```sql
-- Triggers for updated_at timestamps
CREATE OR REPLACE FUNCTION update_updated_at_column()
RETURNS TRIGGER AS $$
BEGIN
    NEW.updated_at = NOW();
    RETURN NEW;
END;
$$ language 'plpgsql';

CREATE TRIGGER update_clients_updated_at BEFORE UPDATE ON clients
    FOR EACH ROW EXECUTE FUNCTION update_updated_at_column();

CREATE TRIGGER update_users_updated_at BEFORE UPDATE ON users
    FOR EACH ROW EXECUTE FUNCTION update_updated_at_column();

CREATE TRIGGER update_projects_updated_at BEFORE UPDATE ON projects
    FOR EACH ROW EXECUTE FUNCTION update_updated_at_column();

CREATE TRIGGER update_challenges_updated_at BEFORE UPDATE ON challenges
    FOR EACH ROW EXECUTE FUNCTION update_updated_at_column();

CREATE TRIGGER update_ask_sessions_updated_at BEFORE UPDATE ON ask_sessions
    FOR EACH ROW EXECUTE FUNCTION update_updated_at_column();

CREATE TRIGGER update_insights_updated_at BEFORE UPDATE ON insights
    FOR EACH ROW EXECUTE FUNCTION update_updated_at_column();

CREATE TRIGGER update_kpi_estimations_updated_at BEFORE UPDATE ON kpi_estimations
    FOR EACH ROW EXECUTE FUNCTION update_updated_at_column();
```

## Test Data

### 1. Test Client, User & Project

```sql
-- Insert test client
INSERT INTO clients (id, name, company, industry, email, status) VALUES 
('550e8400-e29b-41d4-a716-446655440001', 'TechCorp Solutions', 'TechCorp Inc.', 'Software Development', 'contact@techcorp.com', 'active');

-- Insert test users
INSERT INTO users (id, email, password_hash, first_name, last_name, full_name, role, client_id, is_active) VALUES 
('550e8400-e29b-41d4-a716-446655440011', 'pierre.marie@techcorp.com', '$2a$10$example_hash_here', 'Pierre-Marie', 'Boutet', 'Pierre-Marie Boutet', 'facilitator', '550e8400-e29b-41d4-a716-446655440001', true),
('550e8400-e29b-41d4-a716-446655440012', 'sarah.manager@techcorp.com', '$2a$10$example_hash_here2', 'Sarah', 'Martin', 'Sarah Martin', 'manager', '550e8400-e29b-41d4-a716-446655440001', true),
('550e8400-e29b-41d4-a716-446655440013', 'dev.team@techcorp.com', '$2a$10$example_hash_here3', 'Alex', 'Developer', 'Alex Developer', 'participant', '550e8400-e29b-41d4-a716-446655440001', true);

-- Insert test project
INSERT INTO projects (id, name, description, start_date, end_date, status, client_id, created_by) VALUES 
('550e8400-e29b-41d4-a716-446655440021', 'Team Productivity Enhancement', 'Analyzing and improving team workflow efficiency and communication', '2025-09-15 09:00:00+00', '2025-12-15 18:00:00+00', 'active', '550e8400-e29b-41d4-a716-446655440001', '550e8400-e29b-41d4-a716-446655440011');

-- Insert test challenge
INSERT INTO challenges (id, name, description, status, priority, category, project_id, created_by) VALUES 
('550e8400-e29b-41d4-a716-446655440031', 'Communication Bottlenecks', 'Team experiencing delays due to unclear communication channels and decision-making processes', 'open', 'high', 'operational', '550e8400-e29b-41d4-a716-446655440021', '550e8400-e29b-41d4-a716-446655440012');

-- Insert test ASK session
INSERT INTO ask_sessions (id, ask_key, name, question, description, start_date, end_date, status, challenge_id, project_id, created_by, ai_config, metadata) VALUES 
('550e8400-e29b-41d4-a716-446655440041', 'team-productivity-session-001', 'Team Productivity Deep Dive', 'Our team is struggling with meeting deadlines and communication gaps. What systemic changes could improve our workflow efficiency?', 'Interactive session to identify productivity blockers and generate actionable improvement strategies', '2025-09-15 14:00:00+00', '2025-09-16 14:00:00+00', 'active', '550e8400-e29b-41d4-a716-446655440031', '550e8400-e29b-41d4-a716-446655440021', '550e8400-e29b-41d4-a716-446655440011', 
'{"personality": "analytical", "questioning_style": "exploratory", "response_depth": "detailed", "language": "en"}',
'{"department": "Product Development", "team_size": 8, "industry": "SaaS", "priority": "high"}');

-- Insert test participants
INSERT INTO ask_participants (ask_session_id, user_id, role) VALUES 
('550e8400-e29b-41d4-a716-446655440041', '550e8400-e29b-41d4-a716-446655440012', 'facilitator'),
('550e8400-e29b-41d4-a716-446655440041', '550e8400-e29b-41d4-a716-446655440013', 'participant');

-- Insert initial AI welcome message
INSERT INTO messages (ask_session_id, sender_type, content, message_type) VALUES 
('550e8400-e29b-41d4-a716-446655440041', 'ai', 'Hello! I''m here to help you identify and analyze the productivity challenges your team is facing. Let''s start by understanding your current situation. What specific bottlenecks or communication issues have you noticed in your daily workflow?', 'text');
```

## Usage

### Test URLs for development:

```
# Test with real ASK key
https://your-app.vercel.app/?key=team-productivity-session-001

# Test mode (no backend required)
https://your-app.vercel.app/?key=team-productivity-session-001&mode=test

# ASK key validation page
https://your-app.vercel.app/test-key
```

### Supabase Setup:

1. Create a new Supabase project
2. Run the schema SQL in the SQL Editor
3. Insert the test data
4. Configure Row Level Security as needed
5. Update your environment variables with Supabase credentials

### Environment Variables:

```env
<<<<<<< HEAD
# Supabase credentials (synced automatically by the Vercel ↔ Supabase integration)
SUPABASE_URL=your-supabase-project-url
SUPABASE_ANON_KEY=your-supabase-anon-key
SUPABASE_SERVICE_ROLE_KEY=your-supabase-service-role-key
SUPABASE_JWT_SECRET=your-supabase-jwt-secret
# Never expose the service role key or JWT secret in client-side code or public repos

# Expose the project URL and anon key to the browser for Supabase client access
NEXT_PUBLIC_SUPABASE_URL=your-supabase-project-url
NEXT_PUBLIC_SUPABASE_ANON_KEY=your-supabase-anon-key

# Postgres connection strings Vercel keeps in sync (helpful for SQL tooling and migrations)
POSTGRES_URL=postgresql://user:password@host:6543/postgres
POSTGRES_PRISMA_URL=postgresql://user:password@host:5432/postgres?pgbouncer=true&connection_limit=1
POSTGRES_URL_NON_POOLING=postgresql://user:password@host:5432/postgres
POSTGRES_USER=postgres
POSTGRES_PASSWORD=super-secret-password
POSTGRES_HOST=db.supabase.co
POSTGRES_DATABASE=postgres
=======
# Supabase (required for persisted storage)
NEXT_PUBLIC_SUPABASE_URL=your-supabase-project-url
NEXT_PUBLIC_SUPABASE_ANON_KEY=your-supabase-anon-key
SUPABASE_SERVICE_ROLE_KEY=your-supabase-service-role-key
# Never expose the service role key in client-side code or public repos

# Optional: direct Postgres connection string when using Prisma or SQL clients
# DATABASE_URL=postgresql://user:password@host:port/database
>>>>>>> 8e12f063

# n8n Webhook
EXTERNAL_RESPONSE_WEBHOOK=your-n8n-webhook-url
```

<<<<<<< HEAD
- Run `vercel env pull .env.local` to copy the integration-managed variables into a local `.env.local` file for development.
- `NEXT_PUBLIC_SUPABASE_URL` and `NEXT_PUBLIC_SUPABASE_ANON_KEY` allow the front-end to connect to Supabase.
- `SUPABASE_SERVICE_ROLE_KEY` and `SUPABASE_JWT_SECRET` provide privileged access and must stay server-side (environment variables only).
- Use the `POSTGRES_*` variables for migrations, connecting BI tools, or executing SQL scripts locally instead of crafting a custom connection string.
=======
- `NEXT_PUBLIC_SUPABASE_URL` and `NEXT_PUBLIC_SUPABASE_ANON_KEY` allow the front-end to connect to Supabase.
- `SUPABASE_SERVICE_ROLE_KEY` provides admin access and must stay server-side (environment variables only).
- `DATABASE_URL` is helpful when running migrations, connecting BI tools, or executing SQL scripts locally.
>>>>>>> 8e12f063
<|MERGE_RESOLUTION|>--- conflicted
+++ resolved
@@ -277,7 +277,6 @@
 ### Environment Variables:
 
 ```env
-<<<<<<< HEAD
 # Supabase credentials (synced automatically by the Vercel ↔ Supabase integration)
 SUPABASE_URL=your-supabase-project-url
 SUPABASE_ANON_KEY=your-supabase-anon-key
@@ -297,28 +296,13 @@
 POSTGRES_PASSWORD=super-secret-password
 POSTGRES_HOST=db.supabase.co
 POSTGRES_DATABASE=postgres
-=======
-# Supabase (required for persisted storage)
-NEXT_PUBLIC_SUPABASE_URL=your-supabase-project-url
-NEXT_PUBLIC_SUPABASE_ANON_KEY=your-supabase-anon-key
-SUPABASE_SERVICE_ROLE_KEY=your-supabase-service-role-key
-# Never expose the service role key in client-side code or public repos
-
-# Optional: direct Postgres connection string when using Prisma or SQL clients
-# DATABASE_URL=postgresql://user:password@host:port/database
->>>>>>> 8e12f063
 
 # n8n Webhook
 EXTERNAL_RESPONSE_WEBHOOK=your-n8n-webhook-url
 ```
 
-<<<<<<< HEAD
+
 - Run `vercel env pull .env.local` to copy the integration-managed variables into a local `.env.local` file for development.
 - `NEXT_PUBLIC_SUPABASE_URL` and `NEXT_PUBLIC_SUPABASE_ANON_KEY` allow the front-end to connect to Supabase.
 - `SUPABASE_SERVICE_ROLE_KEY` and `SUPABASE_JWT_SECRET` provide privileged access and must stay server-side (environment variables only).
 - Use the `POSTGRES_*` variables for migrations, connecting BI tools, or executing SQL scripts locally instead of crafting a custom connection string.
-=======
-- `NEXT_PUBLIC_SUPABASE_URL` and `NEXT_PUBLIC_SUPABASE_ANON_KEY` allow the front-end to connect to Supabase.
-- `SUPABASE_SERVICE_ROLE_KEY` provides admin access and must stay server-side (environment variables only).
-- `DATABASE_URL` is helpful when running migrations, connecting BI tools, or executing SQL scripts locally.
->>>>>>> 8e12f063
