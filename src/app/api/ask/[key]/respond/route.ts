--- conflicted
+++ resolved
@@ -26,33 +26,7 @@
   created_at?: string | null;
 }
 
-<<<<<<< HEAD
-=======
-interface InsightAuthorRow {
-  id: string;
-  user_id?: string | null;
-  display_name?: string | null;
-}
-
-interface InsightRow {
-  id: string;
-  ask_session_id: string;
-  challenge_id?: string | null;
-  content?: string | null;
-  summary?: string | null;
-  type?: string | null;
-  category?: string | null;
-  status?: string | null;
-  priority?: string | null;
-  created_at?: string | null;
-  updated_at?: string | null;
-  related_challenge_ids?: string[] | null;
-  kpis?: Array<Record<string, unknown>> | null;
-  source_message_id?: string | null;
-  insight_authors?: InsightAuthorRow[] | null;
-}
-
->>>>>>> 73aa5535
+
 type IncomingInsight = {
   id?: string;
   askSessionId?: string;
@@ -69,20 +43,13 @@
   kpis?: Array<Record<string, unknown>>;
   sourceMessageId?: string | null;
   authors?: unknown;
-<<<<<<< HEAD
 };
 
 type NormalisedIncomingAuthor = {
   userId: string | null;
   name: string | null;
 };
-=======
-};
-
-type NormalisedIncomingAuthor = {
-  userId: string | null;
-  name: string | null;
-};
+
 
 type NormalisedIncomingInsight = IncomingInsight & {
   authors: NormalisedIncomingAuthor[];
@@ -103,22 +70,28 @@
     throw deleteError;
   }
 
-  const rows = authors
-    .map((author) => {
-      const name = typeof author.name === 'string' && author.name ? author.name : null;
-      const userId = typeof author.userId === 'string' && author.userId ? author.userId : null;
-
-      if (!name && !userId) {
-        return null;
-      }
-
-      return {
-        insight_id: insightId,
-        user_id: userId,
-        display_name: name,
-      } satisfies Record<string, unknown>;
-    })
-    .filter((value): value is Record<string, unknown> => value !== null);
+  type InsightAuthorInsert = {
+    insight_id: string;
+    user_id: string | null;
+    display_name: string | null;
+  };
+
+  const rows = authors.reduce<InsightAuthorInsert[]>((acc, author) => {
+    const name = typeof author.name === 'string' && author.name ? author.name : null;
+    const userId = typeof author.userId === 'string' && author.userId ? author.userId : null;
+
+    if (!name && !userId) {
+      return acc;
+    }
+
+    acc.push({
+      insight_id: insightId,
+      user_id: userId,
+      display_name: name,
+    });
+
+    return acc;
+  }, []);
 
   if (rows.length === 0) {
     return;
@@ -148,121 +121,6 @@
   }
 
   return data ?? null;
-}
-
-const INSIGHT_TYPES: Insight['type'][] = ['pain', 'gain', 'opportunity', 'risk', 'signal', 'idea'];
->>>>>>> 73aa5535
-
-type NormalisedIncomingInsight = IncomingInsight & {
-  authors: NormalisedIncomingAuthor[];
-  authorsProvided: boolean;
-};
-
-async function replaceInsightAuthors(
-  supabase: AdminSupabaseClient,
-  insightId: string,
-  authors: NormalisedIncomingAuthor[],
-) {
-  const { error: deleteError } = await supabase
-    .from('insight_authors')
-    .delete()
-    .eq('insight_id', insightId);
-
-  if (deleteError) {
-    throw deleteError;
-  }
-
-  type InsightAuthorInsert = {
-    insight_id: string;
-    user_id: string | null;
-    display_name: string | null;
-  };
-
-  const rows = authors.reduce<InsightAuthorInsert[]>((acc, author) => {
-    const name = typeof author.name === 'string' && author.name ? author.name : null;
-    const userId = typeof author.userId === 'string' && author.userId ? author.userId : null;
-
-    if (!name && !userId) {
-      return acc;
-    }
-
-    acc.push({
-      insight_id: insightId,
-      user_id: userId,
-      display_name: name,
-    });
-
-    return acc;
-  }, []);
-
-  if (rows.length === 0) {
-    return;
-  }
-
-  const { error: insertError } = await supabase
-    .from('insight_authors')
-    .insert(rows);
-
-  if (insertError) {
-    throw insertError;
-  }
-}
-
-<<<<<<< HEAD
-async function fetchInsightById(
-  supabase: AdminSupabaseClient,
-  insightId: string,
-): Promise<InsightRow | null> {
-  const { data, error } = await supabase
-    .from('insights')
-    .select('id, ask_session_id, challenge_id, content, summary, type, category, status, priority, created_at, updated_at, related_challenge_ids, kpis, source_message_id, insight_authors (id, user_id, display_name)')
-    .eq('id', insightId)
-    .maybeSingle<InsightRow>();
-
-  if (error) {
-    throw error;
-  }
-
-  return data ?? null;
-=======
-function normaliseInsightRow(row: InsightRow): Insight {
-  const rawKpis = Array.isArray(row.kpis) ? row.kpis : [];
-  const createdAt = row.created_at ?? new Date().toISOString();
-  const updatedAt = row.updated_at ?? createdAt;
-  const authorRows = Array.isArray(row.insight_authors) ? row.insight_authors : [];
-  const authors = authorRows.map((author) => ({
-    id: author.id,
-    userId: author.user_id ?? null,
-    name: author.display_name ?? null,
-  }));
-  const primaryAuthor = authors[0] ?? null;
-
-  return {
-    id: row.id,
-    askId: row.ask_session_id,
-    askSessionId: row.ask_session_id,
-    challengeId: row.challenge_id ?? null,
-    authorId: primaryAuthor?.userId ?? null,
-    authorName: primaryAuthor?.name ?? null,
-    authors,
-    content: row.content ?? '',
-    summary: row.summary ?? null,
-    type: (row.type as Insight['type']) ?? 'idea',
-    category: row.category ?? null,
-    status: (row.status as Insight['status']) ?? 'new',
-    priority: row.priority ?? null,
-    createdAt,
-    updatedAt,
-    relatedChallengeIds: Array.isArray(row.related_challenge_ids) ? row.related_challenge_ids : [],
-    kpis: rawKpis.map((kpi, index) => ({
-      id: String((kpi as any)?.id ?? `kpi-${index}`),
-      label: String((kpi as any)?.label ?? 'KPI'),
-      value: (kpi as any)?.value ?? undefined,
-      description: (kpi as any)?.description ?? null,
-    })),
-    sourceMessageId: row.source_message_id ?? null,
-  };
->>>>>>> 73aa5535
 }
 
 function normaliseIncomingKpis(kpis: unknown, fallback: Array<Record<string, unknown>> = []): Array<Record<string, unknown>> {
@@ -474,7 +332,6 @@
 
     const insightsPayload = {
       types: INSIGHT_TYPES,
-<<<<<<< HEAD
       items: (insightRows ?? []).map((row) => {
         const insight = mapInsightRowToInsight(row);
         return {
@@ -506,42 +363,6 @@
             : [],
         };
       }),
-=======
-      items: (insightRows ?? []).map((row) => ({
-        id: row.id,
-        askSessionId: row.ask_session_id,
-        content: row.content ?? null,
-        summary: row.summary ?? null,
-        type: row.type ?? null,
-        category: row.category ?? null,
-        status: row.status ?? null,
-        priority: row.priority ?? null,
-        challengeId: row.challenge_id ?? null,
-        authors: (Array.isArray(row.insight_authors) ? row.insight_authors : []).map((author) => ({
-          id: author.id,
-          userId: author.user_id ?? null,
-          name: author.display_name ?? null,
-        })),
-        authorId: (() => {
-          const first = Array.isArray(row.insight_authors) ? row.insight_authors[0] : undefined;
-          return first?.user_id ?? null;
-        })(),
-        authorName: (() => {
-          const first = Array.isArray(row.insight_authors) ? row.insight_authors[0] : undefined;
-          return first?.display_name ?? null;
-        })(),
-        relatedChallengeIds: Array.isArray(row.related_challenge_ids) ? row.related_challenge_ids : [],
-        sourceMessageId: row.source_message_id ?? null,
-        kpis: Array.isArray(row.kpis)
-          ? row.kpis.map((kpi) => ({
-            id: typeof kpi?.id === 'string' ? kpi.id : null,
-            label: typeof kpi?.label === 'string' ? kpi.label : null,
-            value: (kpi as any)?.value ?? null,
-            description: typeof kpi?.description === 'string' ? kpi.description : null,
-          }))
-          : [],
-      })),
->>>>>>> 73aa5535
     } satisfies Record<string, unknown>;
 
     const webhookResponse = await fetch(webhookUrl, {
