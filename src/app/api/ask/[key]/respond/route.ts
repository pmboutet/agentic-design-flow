import { randomUUID } from 'crypto';
import { NextRequest, NextResponse } from 'next/server';
import { ApiResponse, Insight, Message } from '@/types';
import { getAdminSupabaseClient } from '@/lib/supabaseAdmin';
import { isValidAskKey, parseErrorMessage } from '@/lib/utils';
import { getAskSessionByKey } from '@/lib/asks';
import { normaliseMessageMetadata } from '@/lib/messages';
import { executeAgent, fetchAgentBySlug } from '@/lib/ai';
import { INSIGHT_TYPES, mapInsightRowToInsight, type InsightRow } from '@/lib/insights';
import { fetchInsightRowById, fetchInsightsForSession, fetchInsightTypeMap } from '@/lib/insightQueries';

const CHAT_AGENT_SLUG = 'ask-conversation-response';
const INSIGHT_AGENT_SLUG = 'ask-insight-detection';
const CHAT_INTERACTION_TYPE = 'ask.chat.response';
const INSIGHT_INTERACTION_TYPE = 'ask.insight.detection';

interface AskSessionRow {
  id: string;
  ask_key: string;
  question: string;
  description?: string | null;
  status?: string | null;
  system_prompt?: string | null;
  project_id?: string | null;
  challenge_id?: string | null;
}

interface ProjectRow {
  id: string;
  name?: string | null;
  system_prompt?: string | null;
}

interface ChallengeRow {
  id: string;
  name?: string | null;
  system_prompt?: string | null;
}

interface ParticipantRow {
  id: string;
  participant_name?: string | null;
  participant_email?: string | null;
  role?: string | null;
  is_spokesperson?: boolean | null;
  user_id?: string | null;
  last_active?: string | null;
}

interface UserRow {
  id: string;
  email?: string | null;
  full_name?: string | null;
  first_name?: string | null;
  last_name?: string | null;
}

interface MessageRow {
  id: string;
  ask_session_id: string;
  user_id?: string | null;
  sender_type?: string | null;
  content: string;
  message_type?: string | null;
  metadata?: Record<string, unknown> | null;
  created_at?: string | null;
}

function parseAgentJsonSafely(rawText: string): unknown | null {
  const attempts: string[] = [];
  const trimmed = rawText.trim();
  if (!trimmed) {
    return null;
  }

  attempts.push(trimmed);

  const codeFenceMatch = trimmed.match(/```(?:json)?\s*([\s\S]*?)\s*```/i);
  if (codeFenceMatch && codeFenceMatch[1]) {
    attempts.push(codeFenceMatch[1].trim());
  }

  const bracketCandidate = extractBracketedJson(trimmed);
  if (bracketCandidate) {
    attempts.push(bracketCandidate);
  }

  for (const candidate of attempts) {
    const parsed = safeJsonParse(candidate);
    if (parsed !== null) {
      return parsed;
    }
  }

  return null;
}

function extractBracketedJson(value: string): string | null {
  const candidates: Array<{ start: number; opener: string; closer: string }> = [];

  const pushCandidate = (char: '[' | '{') => {
    const index = value.indexOf(char);
    if (index !== -1) {
      candidates.push({
        start: index,
        opener: char,
        closer: char === '{' ? '}' : ']',
      });
    }
  };

  pushCandidate('[');
  pushCandidate('{');

  for (const candidate of candidates) {
    const end = findMatchingBracket(value, candidate.start, candidate.opener, candidate.closer);
    if (end !== -1) {
      return value.slice(candidate.start, end + 1).trim();
    }
  }

  return null;
}

function findMatchingBracket(value: string, start: number, opener: string, closer: string): number {
  let depth = 0;
  let inString: false | '"' | '\'' = false;
  let isEscaped = false;

  for (let index = start; index < value.length; index += 1) {
    const char = value[index];

    if (inString) {
      if (isEscaped) {
        isEscaped = false;
        continue;
      }

      if (char === '\\') {
        isEscaped = true;
        continue;
      }

      if (char === inString) {
        inString = false;
      }

      continue;
    }

    if (char === '"' || char === '\'') {
      inString = char;
      continue;
    }

    if (char === opener) {
      depth += 1;
    } else if (char === closer) {
      depth -= 1;
      if (depth === 0) {
        return index;
      }
    }
  }

  return -1;
}

function safeJsonParse(value: string): unknown | null {
  try {
    return JSON.parse(value);
  } catch {
    return null;
  }
}

function extractTextFromRawResponse(raw: unknown): string | null {
  if (!raw || typeof raw !== 'object') {
    return null;
  }

  const record = raw as Record<string, unknown>;

  if (typeof record.content === 'string' && record.content.trim().length > 0) {
    return record.content.trim();
  }

  if (Array.isArray(record.content)) {
    const text = record.content
      .map(block => {
        if (!block) return '';
        if (typeof block === 'string') return block;
        const entry = block as Record<string, unknown>;
        if (typeof entry.text === 'string') {
          return entry.text;
        }
        if (Array.isArray(entry.content)) {
          return entry.content
            .map(inner => {
              if (!inner) return '';
              if (typeof inner === 'string') return inner;
              if (typeof (inner as any).text === 'string') return (inner as any).text;
              return '';
            })
            .join('');
        }
        return '';
      })
      .join('')
      .trim();

    if (text.length > 0) {
      return text;
    }
  }

  const choices = Array.isArray((record as any).choices) ? (record as any).choices : [];
  for (const choice of choices) {
    const message = choice?.message;
    if (message && typeof message.content === 'string' && message.content.trim().length > 0) {
      return message.content.trim();
    }
  }

  return null;
}

interface InsightJobRow {
  id: string;
  ask_session_id: string;
  status: string;
  attempts: number;
  started_at?: string | null;
}

type IncomingInsight = {
  id?: string;
  askSessionId?: string;
  content?: string;
  summary?: string;
  type?: string;
  category?: string;
  status?: string;
  priority?: string;
  challengeId?: string | null;
  authorId?: string | null;
  authorName?: string | null;
  relatedChallengeIds?: string[];
  kpis?: Array<Record<string, unknown>>;
  sourceMessageId?: string | null;
  authors?: unknown;
  action?: string;
  mergedIntoId?: string | null;
  duplicateOfId?: string | null;
};

type NormalisedIncomingAuthor = {
  userId: string | null;
  name: string | null;
};

type NormalisedIncomingInsight = IncomingInsight & {
  authors: NormalisedIncomingAuthor[];
  authorsProvided: boolean;
};

function buildParticipantDisplayName(participant: ParticipantRow, user: UserRow | null, index: number): string {
  if (participant.participant_name) {
    return participant.participant_name;
  }

  if (user) {
    if (user.full_name && user.full_name.trim().length > 0) {
      return user.full_name;
    }

    const nameParts = [user.first_name, user.last_name].filter(Boolean);
    if (nameParts.length) {
      return nameParts.join(' ');
    }

    if (user.email) {
      return user.email;
    }
  }

  return `Participant ${index + 1}`;
}

function formatMessageHistory(messages: Message[]): string {
  return messages
    .map(message => {
      const timestamp = (() => {
        const date = new Date(message.timestamp);
        if (Number.isNaN(date.getTime())) {
          return '';
        }
        return date.toISOString();
      })();

      const sender = message.senderName ?? (message.senderType === 'ai' ? 'Agent IA' : 'Participant');
      return `${timestamp ? `[${timestamp}] ` : ''}${sender}: ${message.content}`;
    })
    .join('\n');
}

function serialiseInsightsForPrompt(insights: Insight[]): string {
  if (insights.length === 0) {
    return '[]';
  }

  const payload = insights.map((insight) => {
    const authors = (insight.authors ?? []).map((author) => ({
      userId: author.userId ?? null,
      name: author.name ?? null,
    }));

    const kpiEstimations = (insight.kpis ?? []).map((kpi) => ({
      name: kpi.label,
      description: kpi.description ?? null,
      metric_data: kpi.value ?? null,
    }));

    const entry: Record<string, unknown> = {
      id: insight.id,
      type: insight.type,
      content: insight.content,
      summary: insight.summary ?? null,
      category: insight.category ?? null,
      priority: insight.priority ?? null,
      status: insight.status,
      challengeId: insight.challengeId ?? null,
      relatedChallengeIds: insight.relatedChallengeIds ?? [],
      sourceMessageId: insight.sourceMessageId ?? null,
    };

    if (insight.authorId) {
      entry.authorId = insight.authorId;
    }

    if (insight.authorName) {
      entry.authorName = insight.authorName;
    }

    if (authors.length > 0) {
      entry.authors = authors;
    }

    if (kpiEstimations.length > 0) {
      entry.kpi_estimations = kpiEstimations;
    }

    return entry;
  });

  return JSON.stringify(payload);
}

function normaliseInsightTypeName(value: unknown): string | null {
  if (typeof value !== 'string') {
    return null;
  }

  const trimmed = value.trim();
  return trimmed.length > 0 ? trimmed.toLowerCase() : null;
}

function resolveInsightTypeId(
  typeName: string | null,
  typeMap: Record<string, string>,
): string {
  const normalised = typeName ? typeName.trim().toLowerCase() : null;

  if (normalised && typeMap[normalised]) {
    return typeMap[normalised];
  }

  if (typeMap.idea) {
    return typeMap.idea;
  }

  const [fallbackId] = Object.values(typeMap);
  if (fallbackId) {
    return fallbackId;
  }

  throw new Error('No insight types configured');
}

async function replaceInsightAuthors(
  supabase: ReturnType<typeof getAdminSupabaseClient>,
  insightId: string,
  authors: NormalisedIncomingAuthor[],
) {
  const { error: deleteError } = await supabase
    .from('insight_authors')
    .delete()
    .eq('insight_id', insightId);

  if (deleteError) {
    throw deleteError;
  }

  type InsightAuthorInsert = {
    insight_id: string;
    user_id: string | null;
    display_name: string | null;
  };

  const rows = authors.reduce<InsightAuthorInsert[]>((acc, author) => {
    const name = typeof author.name === 'string' && author.name ? author.name : null;
    const userId = typeof author.userId === 'string' && author.userId ? author.userId : null;

    if (!name && !userId) {
      return acc;
    }

    acc.push({
      insight_id: insightId,
      user_id: userId,
      display_name: name,
    });

    return acc;
  }, []);

  if (rows.length === 0) {
    return;
  }

  const { error: insertError } = await supabase
    .from('insight_authors')
    .insert(rows);

  if (insertError) {
    throw insertError;
  }
}

function normaliseIncomingKpis(kpis: unknown, fallback: Array<Record<string, unknown>> = []): Array<Record<string, unknown>> {
  if (!Array.isArray(kpis)) {
    return fallback;
  }

  return kpis.map((kpi, index) => {
    const raw = typeof kpi === 'object' && kpi !== null ? (kpi as Record<string, unknown>) : {};
    const providedId = typeof raw.id === 'string' && raw.id.trim().length > 0 ? raw.id : undefined;

    return {
      id: providedId ?? randomUUID(),
      label: typeof raw.label === 'string' && raw.label.trim().length > 0 ? raw.label : `KPI ${index + 1}`,
      value: raw.value ?? null,
      description: typeof raw.description === 'string' && raw.description.trim().length > 0 ? raw.description : null,
    } satisfies Record<string, unknown>;
  });
}

function parseIncomingAuthor(value: unknown): NormalisedIncomingAuthor | null {
  if (typeof value !== 'object' || value === null) {
    return null;
  }

  const record = value as Record<string, unknown>;

  const getString = (...keys: string[]): string | undefined => {
    for (const key of keys) {
      const raw = record[key];
      if (typeof raw === 'string' && raw.trim().length > 0) {
        return raw;
      }
    }
    return undefined;
  };

  const userId = getString('userId', 'user_id', 'authorId', 'author_id');
  const name = getString('name', 'authorName', 'author_name', 'displayName', 'display_name');

  if (!userId && !name) {
    return null;
  }

  return {
    userId: userId ?? null,
    name: name ?? null,
  };
}

function normaliseIncomingInsights(value: unknown): { types: Insight['type'][]; items: NormalisedIncomingInsight[] } {
  const envelope = (typeof value === 'object' && value !== null && !Array.isArray(value))
    ? (value as Record<string, unknown>)
    : {};
<<<<<<< HEAD

=======
>>>>>>> aa8bfe81
  const rawTypes = Array.isArray(envelope.types) ? envelope.types : [];
  const types = rawTypes
    .map(type => (typeof type === 'string' ? type.trim() : ''))
    .filter((type): type is Insight['type'] => INSIGHT_TYPES.includes(type as Insight['type']));

<<<<<<< HEAD
  const rawItems = (() => {
    if (Array.isArray(value)) {
      return value;
    }
    if (Array.isArray(envelope.items)) {
      return envelope.items;
    }
    if (Array.isArray(envelope.insights)) {
      return envelope.insights;
    }
    return [];
  })();
=======
  const rawItemsSource = (() => {
    if (Array.isArray(value)) {
      return value;
    }
    if (Array.isArray((envelope as any).items)) {
      return (envelope as any).items;
    }
    if (Array.isArray((envelope as any).insights)) {
      return (envelope as any).insights;
    }
    return [];
  })();

  const rawItems = Array.isArray(rawItemsSource) ? rawItemsSource : [];
>>>>>>> aa8bfe81

  const items: NormalisedIncomingInsight[] = rawItems.map((item) => {
    const record = typeof item === 'object' && item !== null ? (item as Record<string, unknown>) : {};

    const getString = (key: string): string | undefined => {
      const value = record[key];
      return typeof value === 'string' && value.trim().length > 0 ? value : undefined;
    };

    const relatedChallengeIds = (() => {
      const candidate = record.relatedChallengeIds ?? record.related_challenge_ids;
      if (!Array.isArray(candidate)) {
        return undefined;
      }
      return candidate.map((id) => String(id));
    })();

    const kpis = record.kpis;

    const fallbackAuthorId = getString('authorId') ?? getString('author_id');
    const fallbackAuthorName = getString('authorName') ?? getString('author_name');

    const rawAuthors = record.authors;
    let authorsProvided = false;
    const authors: NormalisedIncomingAuthor[] = [];

    if (Array.isArray(rawAuthors)) {
      authorsProvided = true;
      for (const entry of rawAuthors) {
        const parsed = parseIncomingAuthor(entry);
        if (parsed) {
          authors.push(parsed);
        }
      }
    } else if (rawAuthors) {
      const parsed = parseIncomingAuthor(rawAuthors);
      if (parsed) {
        authorsProvided = true;
        authors.push(parsed);
      }
    }

    if (!authorsProvided && (fallbackAuthorId || fallbackAuthorName)) {
      authorsProvided = true;
      authors.push({
        userId: fallbackAuthorId ?? null,
        name: fallbackAuthorName ?? null,
      });
    }

    const primaryAuthor = authors[0] ?? null;

    const actionValue = getString('action');

    return {
      id: getString('id'),
      askSessionId: getString('askSessionId') ?? getString('ask_session_id'),
      content: getString('content'),
      summary: getString('summary'),
      type: getString('type'),
      category: getString('category'),
      status: getString('status'),
      priority: getString('priority'),
      challengeId: getString('challengeId') ?? getString('challenge_id') ?? null,
      authorId: fallbackAuthorId ?? primaryAuthor?.userId ?? null,
      authorName: fallbackAuthorName ?? primaryAuthor?.name ?? null,
      relatedChallengeIds,
      kpis: Array.isArray(kpis) ? (kpis as Array<Record<string, unknown>>) : undefined,
      sourceMessageId: getString('sourceMessageId') ?? getString('source_message_id') ?? null,
      authors,
      authorsProvided,
      action: actionValue ? actionValue.toLowerCase() : undefined,
      mergedIntoId: getString('mergedIntoId') ?? getString('merged_into_id') ?? getString('mergeTargetId') ?? null,
      duplicateOfId: getString('duplicateOfId') ?? getString('duplicate_of_id') ?? null,
    } satisfies NormalisedIncomingInsight;
  });

  return {
    types: types.length > 0 ? types : INSIGHT_TYPES,
    items,
  };
}

function sanitiseJsonString(raw: string): string {
  let trimmed = raw.trim();

  if (trimmed.startsWith('```')) {
    trimmed = trimmed.replace(/^```(?:json)?\s*/i, '');
    if (trimmed.endsWith('```')) {
      trimmed = trimmed.slice(0, -3);
    }
  }

  return trimmed.trim();
}

async function persistInsights(
  supabase: ReturnType<typeof getAdminSupabaseClient>,
  askSessionId: string,
  incomingInsights: NormalisedIncomingInsight[],
  insightRows: InsightRow[],
) {
  if (incomingInsights.length === 0) {
    return;
  }

  const insightTypeMap = await fetchInsightTypeMap(supabase);
  if (Object.keys(insightTypeMap).length === 0) {
    throw new Error('No insight types configured');
  }

  const existingMap = insightRows.reduce<Record<string, InsightRow>>((acc, row) => {
    acc[row.id] = row;
    return acc;
  }, {});

  const normaliseKey = (value?: string | null): string => {
    if (typeof value !== 'string') {
      return '';
    }
    return value.replace(/\s+/g, ' ').trim().toLowerCase();
  };

  const contentIndex = new Map<string, InsightRow>();
  const summaryIndex = new Map<string, InsightRow>();
  const indexRow = (row: InsightRow | null | undefined) => {
    if (!row) return;
    const contentKey = normaliseKey(row.content ?? null);
    if (contentKey) contentIndex.set(contentKey, row);
    const summaryKey = normaliseKey(row.summary ?? null);
    if (summaryKey) summaryIndex.set(summaryKey, row);
  };

  const removeFromIndex = (row: InsightRow | null | undefined) => {
    if (!row) return;
    const contentKey = normaliseKey(row.content ?? null);
    if (contentKey) contentIndex.delete(contentKey);
    const summaryKey = normaliseKey(row.summary ?? null);
    if (summaryKey) summaryIndex.delete(summaryKey);
  };

  Object.values(existingMap).forEach(indexRow);

  const processedKeys = new Set<string>();

  for (const incoming of incomingInsights) {
    const nowIso = new Date().toISOString();
    const dedupeKey = [normaliseKey(incoming.content), normaliseKey(incoming.summary), incoming.type ?? ''].join('|');
    if (dedupeKey.trim().length > 0) {
      if (processedKeys.has(dedupeKey)) {
        continue;
      }
      processedKeys.add(dedupeKey);
    }

    let existing = incoming.id ? existingMap[incoming.id] : undefined;

    if (!existing && incoming.duplicateOfId && existingMap[incoming.duplicateOfId]) {
      existing = existingMap[incoming.duplicateOfId];
    }

    if (!existing) {
      const contentMatch = contentIndex.get(normaliseKey(incoming.content));
      const summaryMatch = summaryIndex.get(normaliseKey(incoming.summary));
      existing = contentMatch ?? summaryMatch ?? undefined;
    }

    const desiredId = incoming.id ?? randomUUID();
    const normalisedKpis = normaliseIncomingKpis(incoming.kpis, []);
    const providedType = normaliseInsightTypeName(incoming.type);
    const action = incoming.action ?? '';
    const targetRow = existing ?? null;

    if (action === 'delete' || action === 'remove' || action === 'obsolete') {
      if (targetRow) {
        await supabase.from('kpi_estimations').delete().eq('insight_id', targetRow.id);
        await supabase.from('insight_authors').delete().eq('insight_id', targetRow.id);
        await supabase.from('insights').delete().eq('id', targetRow.id);
        delete existingMap[targetRow.id];
        removeFromIndex(targetRow);
      }
      continue;
    }

    if (action === 'merge' && targetRow) {
      const mergeSummaryNote = incoming.summary ?? targetRow.summary ?? '';
      const mergedNote = incoming.mergedIntoId
        ? `${mergeSummaryNote}${mergeSummaryNote ? '\n\n' : ''}[Fusion] Fusionné avec l'insight ${incoming.mergedIntoId}`
        : mergeSummaryNote;

      const updatePayload = {
        ask_session_id: targetRow.ask_session_id,
        content: incoming.content ?? targetRow.content ?? '',
        summary: mergedNote,
        insight_type_id: targetRow.insight_type_id,
        category: incoming.category ?? targetRow.category ?? null,
        status: 'archived' as Insight['status'],
        priority: incoming.priority ?? targetRow.priority ?? null,
        challenge_id: incoming.challengeId ?? targetRow.challenge_id ?? null,
        related_challenge_ids: incoming.relatedChallengeIds ?? targetRow.related_challenge_ids ?? [],
        source_message_id: incoming.sourceMessageId ?? targetRow.source_message_id ?? null,
        updated_at: nowIso,
      } satisfies Record<string, unknown>;

      const { error: mergeUpdateErr } = await supabase
        .from('insights')
        .update(updatePayload)
        .eq('id', targetRow.id);

      if (mergeUpdateErr) {
        throw mergeUpdateErr;
      }

      await supabase.from('kpi_estimations').delete().eq('insight_id', targetRow.id);
      if (incoming.authorsProvided) {
        await replaceInsightAuthors(supabase, targetRow.id, incoming.authors);
      }

      const mergedRow = await fetchInsightRowById(supabase, targetRow.id);
      if (mergedRow) {
        existingMap[targetRow.id] = mergedRow;
        removeFromIndex(targetRow);
        indexRow(mergedRow);
      }
      continue;
    }

    if (existing) {
      const existingInsight = mapInsightRowToInsight(existing);
      const desiredTypeName = providedType ?? existingInsight.type ?? 'idea';
      const desiredTypeId = resolveInsightTypeId(desiredTypeName, insightTypeMap);

      const updatePayload = {
        ask_session_id: existing.ask_session_id,
        content: incoming.content ?? existing.content ?? '',
        summary: incoming.summary ?? existing.summary ?? null,
        insight_type_id: desiredTypeId,
        category: incoming.category ?? existing.category ?? null,
        status: (incoming.status as Insight['status']) ?? (existing.status as Insight['status']) ?? 'new',
        priority: incoming.priority ?? existing.priority ?? null,
        challenge_id: incoming.challengeId ?? existing.challenge_id ?? null,
        related_challenge_ids: incoming.relatedChallengeIds ?? existing.related_challenge_ids ?? [],
        source_message_id: incoming.sourceMessageId ?? existing.source_message_id ?? null,
        updated_at: nowIso,
      };

      const { error: updateError } = await supabase
        .from('insights')
        .update(updatePayload)
        .eq('id', existing.id);

      if (updateError) {
        throw updateError;
      }

      await supabase.from('kpi_estimations').delete().eq('insight_id', existing.id);
      const kpiRowsUpdate = normalisedKpis.map((k) => ({
        insight_id: existing.id,
        name: typeof (k as any)?.label === 'string' ? (k as any).label : 'KPI',
        description: typeof (k as any)?.description === 'string' ? (k as any).description : null,
        metric_data: (k as any)?.value ?? null,
      }));
      if (kpiRowsUpdate.length > 0) {
        const { error: kpiUpdateErr } = await supabase.from('kpi_estimations').insert(kpiRowsUpdate);
        if (kpiUpdateErr) throw kpiUpdateErr;
      }

      if (incoming.authorsProvided) {
        await replaceInsightAuthors(supabase, existing.id, incoming.authors);
      }

      const updatedRow = await fetchInsightRowById(supabase, existing.id);
      if (updatedRow) {
        existingMap[existing.id] = updatedRow;
        removeFromIndex(existing);
        indexRow(updatedRow);
      }
    } else {
      const desiredTypeName = providedType ?? 'idea';
      const desiredTypeId = resolveInsightTypeId(desiredTypeName, insightTypeMap);

      const insertPayload = {
        id: desiredId,
        ask_session_id: askSessionId,
        content: incoming.content ?? '',
        summary: incoming.summary ?? null,
        insight_type_id: desiredTypeId,
        category: incoming.category ?? null,
        status: (incoming.status as Insight['status']) ?? 'new',
        priority: incoming.priority ?? null,
        challenge_id: incoming.challengeId ?? null,
        related_challenge_ids: incoming.relatedChallengeIds ?? [],
        source_message_id: incoming.sourceMessageId ?? null,
        created_at: nowIso,
        updated_at: nowIso,
      };

      const { error: createdError } = await supabase
        .from('insights')
        .insert(insertPayload);

      if (createdError) {
        throw createdError;
      }

      const kpiRowsInsert = normalisedKpis.map((k) => ({
        insight_id: desiredId,
        name: typeof (k as any)?.label === 'string' ? (k as any).label : 'KPI',
        description: typeof (k as any)?.description === 'string' ? (k as any).description : null,
        metric_data: (k as any)?.value ?? null,
      }));
      if (kpiRowsInsert.length > 0) {
        const { error: kpiInsertErr } = await supabase.from('kpi_estimations').insert(kpiRowsInsert);
        if (kpiInsertErr) throw kpiInsertErr;
      }

      if (incoming.authorsProvided) {
        await replaceInsightAuthors(supabase, desiredId, incoming.authors);
      }

      const createdRow = await fetchInsightRowById(supabase, desiredId);
      if (createdRow) {
        existingMap[createdRow.id] = createdRow;
        indexRow(createdRow);
      }
    }
  }
}

async function findActiveInsightJob(
  supabase: ReturnType<typeof getAdminSupabaseClient>,
  askSessionId: string,
): Promise<InsightJobRow | null> {
  const { data, error } = await supabase
    .from('ai_insight_jobs')
    .select('id, ask_session_id, status, attempts, started_at')
    .eq('ask_session_id', askSessionId)
    .in('status', ['pending', 'processing'])
    .limit(1)
    .maybeSingle<InsightJobRow>();

  if (error) {
    throw error;
  }

  return data ?? null;
}

async function createInsightJob(
  supabase: ReturnType<typeof getAdminSupabaseClient>,
  payload: { askSessionId: string; messageId?: string | null; agentId?: string | null }
): Promise<InsightJobRow> {
  const nowIso = new Date().toISOString();
  const { data, error } = await supabase
    .from('ai_insight_jobs')
    .insert({
      ask_session_id: payload.askSessionId,
      message_id: payload.messageId ?? null,
      agent_id: payload.agentId ?? null,
      status: 'processing',
      attempts: 1,
      started_at: nowIso,
      updated_at: nowIso,
    })
    .select('id, ask_session_id, status, attempts, started_at')
    .single<InsightJobRow>();

  if (error) {
    throw error;
  }

  return data;
}

async function completeInsightJob(
  supabase: ReturnType<typeof getAdminSupabaseClient>,
  jobId: string,
  payload: { modelConfigId?: string | null }
) {
  const nowIso = new Date().toISOString();
  const { error } = await supabase
    .from('ai_insight_jobs')
    .update({
      status: 'completed',
      finished_at: nowIso,
      updated_at: nowIso,
      model_config_id: payload.modelConfigId ?? null,
    })
    .eq('id', jobId);

  if (error) {
    throw error;
  }
}

async function failInsightJob(
  supabase: ReturnType<typeof getAdminSupabaseClient>,
  jobId: string,
  payload: { error: string; attempts?: number; modelConfigId?: string | null }
) {
  const nowIso = new Date().toISOString();
  const { error } = await supabase
    .from('ai_insight_jobs')
    .update({
      status: 'failed',
      last_error: payload.error,
      finished_at: nowIso,
      updated_at: nowIso,
      attempts: payload.attempts ?? 1,
      model_config_id: payload.modelConfigId ?? null,
    })
    .eq('id', jobId);

  if (error) {
    throw error;
  }
}

async function triggerInsightDetection(
  supabase: ReturnType<typeof getAdminSupabaseClient>,
  options: {
    askSessionId: string;
    messageId?: string | null;
    variables: Record<string, string | null | undefined>;
  },
  existingInsights: InsightRow[],
): Promise<Insight[]> {
  const activeJob = await findActiveInsightJob(supabase, options.askSessionId);
  if (activeJob) {
    return existingInsights.map(mapInsightRowToInsight);
  }

  const insightAgent = await fetchAgentBySlug(supabase, INSIGHT_AGENT_SLUG, { includeModels: true });
  if (!insightAgent) {
    throw new Error('Insight detection agent is not configured');
  }

  const job = await createInsightJob(supabase, {
    askSessionId: options.askSessionId,
    messageId: options.messageId ?? null,
    agentId: insightAgent.id,
  });

  try {
    const result = await executeAgent({
      supabase,
      agentSlug: INSIGHT_AGENT_SLUG,
      askSessionId: options.askSessionId,
      messageId: options.messageId ?? null,
      interactionType: INSIGHT_INTERACTION_TYPE,
      variables: options.variables,
    });

    await supabase
      .from('ai_insight_jobs')
      .update({ model_config_id: result.modelConfig.id })
      .eq('id', job.id);

    const parsedPayload = (() => {
<<<<<<< HEAD
      try {
        if (typeof result.content === 'string' && result.content.trim().length > 0) {
          const candidate = sanitiseJsonString(result.content);
          if (candidate.length > 0) {
            return JSON.parse(candidate);
          }
=======
      if (typeof result.content === 'string' && result.content.trim().length > 0) {
        const parsed = parseAgentJsonSafely(result.content);
        if (parsed !== null) {
          return parsed;
        }
      }

      const fallbackText = extractTextFromRawResponse(result.raw);
      if (typeof fallbackText === 'string' && fallbackText.trim().length > 0) {
        const parsed = parseAgentJsonSafely(fallbackText);
        if (parsed !== null) {
          return parsed;
>>>>>>> aa8bfe81
        }
      }

      throw new Error('Le contenu retourné par l’agent insight n’est pas un JSON valide.');
    })();

    const insightsSource = (typeof parsedPayload === 'object' && parsedPayload !== null && 'insights' in parsedPayload)
      ? (parsedPayload as Record<string, unknown>).insights
      : parsedPayload;

    const incoming = normaliseIncomingInsights(insightsSource);
    await persistInsights(supabase, options.askSessionId, incoming.items, existingInsights);

    await completeInsightJob(supabase, job.id, { modelConfigId: result.modelConfig.id });

    const refreshedInsights = await fetchInsightsForSession(supabase, options.askSessionId);
    return refreshedInsights.map(mapInsightRowToInsight);
  } catch (error) {
    const message = error instanceof Error ? error.message : 'Unknown error during insight detection';
    await failInsightJob(supabase, job.id, {
      error: message,
      attempts: job.attempts,
    });
    throw error;
  }
}

function buildPromptVariables(options: {
  ask: AskSessionRow;
  project: ProjectRow | null;
  challenge: ChallengeRow | null;
  messages: Message[];
  participants: { name: string; role?: string | null }[];
  insights: Insight[];
  latestAiResponse?: string | null;
}): Record<string, string | null | undefined> {
  const history = formatMessageHistory(options.messages);
  const lastUserMessage = [...options.messages].reverse().find(message => message.senderType === 'user');

  const participantsSummary = options.participants
    .map(participant => participant.role ? `${participant.name} (${participant.role})` : participant.name)
    .join(', ');

  const existingInsightsSnapshot = JSON.stringify(
    options.insights.map(insight => ({
      id: insight.id,
      type: insight.type,
      content: insight.content,
      summary: insight.summary ?? null,
      category: insight.category ?? null,
      priority: insight.priority ?? null,
      status: insight.status ?? null,
    })),
  );

  return {
    ask_key: options.ask.ask_key,
    ask_question: options.ask.question,
    ask_description: options.ask.description ?? '',
    system_prompt_project: options.project?.system_prompt ?? '',
    system_prompt_challenge: options.challenge?.system_prompt ?? '',
    system_prompt_ask: options.ask.system_prompt ?? '',
    message_history: history,
    latest_user_message: lastUserMessage?.content ?? '',
    latest_ai_response: options.latestAiResponse ?? '',
    participant_name: lastUserMessage?.senderName ?? lastUserMessage?.metadata?.senderName ?? '',
    participants: participantsSummary,
<<<<<<< HEAD
    existing_insights_json: serialiseInsightsForPrompt(options.insights),
=======
    insights_context: summariseInsights(options.insights),
    existing_insights_json: existingInsightsSnapshot,
>>>>>>> aa8bfe81
  } satisfies Record<string, string | null | undefined>;
}

export async function POST(
  request: NextRequest,
  { params }: { params: { key: string } }
) {
  try {
    const { key } = params;
    const body = await request.json().catch(() => ({}));
    const { detectInsights, askSessionId } = body;
    const detectInsightsOnly = detectInsights === true;

    if (!key || !isValidAskKey(key)) {
      return NextResponse.json<ApiResponse>({
        success: false,
        error: 'Invalid ASK key format'
      }, { status: 400 });
    }

    let requestPayload: { mode?: string } = {};
    try {
      requestPayload = await request.json();
    } catch {
      requestPayload = {};
    }

    const mode = requestPayload.mode === 'insights-only' ? 'insights-only' : 'full';
    const insightsOnly = mode === 'insights-only';

    const supabase = getAdminSupabaseClient();

    const { row: askRow, error: askError } = await getAskSessionByKey<AskSessionRow>(
      supabase,
      key,
      'id, ask_key, question, description, status, system_prompt, project_id, challenge_id'
    );

    if (askError) {
      throw askError;
    }

    if (!askRow) {
      return NextResponse.json<ApiResponse>({
        success: false,
        error: 'ASK introuvable pour la clé fournie'
      }, { status: 404 });
    }

    if (detectInsightsOnly) {
      if (typeof askSessionId !== 'string') {
        return NextResponse.json<ApiResponse>({
          success: false,
          error: 'ASK session identifier is required for insight detection',
        }, { status: 400 });
      }

      if (askSessionId !== askRow.id) {
        return NextResponse.json<ApiResponse>({
          success: false,
          error: 'ASK session mismatch',
        }, { status: 400 });
      }
    }

    const { data: participantRows, error: participantError } = await supabase
      .from('ask_participants')
      .select('*')
      .eq('ask_session_id', askRow.id)
      .order('joined_at', { ascending: true });

    if (participantError) {
      throw participantError;
    }

    const participantUserIds = (participantRows ?? [])
      .map(row => row.user_id)
      .filter((value): value is string => Boolean(value));

    let usersById: Record<string, UserRow> = {};

    if (participantUserIds.length > 0) {
      const { data: userRows, error: userError } = await supabase
        .from('users')
        .select('id, email, full_name, first_name, last_name')
        .in('id', participantUserIds);

      if (userError) {
        throw userError;
      }

      usersById = (userRows ?? []).reduce<Record<string, UserRow>>((acc, user) => {
        acc[user.id] = user;
        return acc;
      }, {});
    }

    const participants = (participantRows ?? []).map((row, index) => {
      const user = row.user_id ? usersById[row.user_id] ?? null : null;
      return {
        id: row.id,
        name: buildParticipantDisplayName(row, user, index),
        email: row.participant_email ?? user?.email ?? null,
        role: row.role ?? null,
        isSpokesperson: Boolean(row.is_spokesperson),
        isActive: true,
      };
    });

    const { data: messageRows, error: messageError } = await supabase
      .from('messages')
      .select('id, ask_session_id, user_id, sender_type, content, message_type, metadata, created_at')
      .eq('ask_session_id', askRow.id)
      .order('created_at', { ascending: true });

    if (messageError) {
      throw messageError;
    }

    const messageUserIds = (messageRows ?? [])
      .map(row => row.user_id)
      .filter((value): value is string => Boolean(value));

    const additionalUserIds = messageUserIds.filter(id => !usersById[id]);

    if (additionalUserIds.length > 0) {
      const { data: extraUsers, error: extraUsersError } = await supabase
        .from('users')
        .select('id, email, full_name, first_name, last_name')
        .in('id', additionalUserIds);

      if (extraUsersError) {
        throw extraUsersError;
      }

      (extraUsers ?? []).forEach(user => {
        usersById[user.id] = user;
      });
    }

    const messages: Message[] = (messageRows ?? []).map((row, index) => {
      const metadata = normaliseMessageMetadata(row.metadata);
      const user = row.user_id ? usersById[row.user_id] ?? null : null;

      const senderName = (() => {
        if (metadata && typeof metadata.senderName === 'string' && metadata.senderName.trim().length > 0) {
          return metadata.senderName;
        }

        if (row.sender_type === 'ai') {
          return 'Agent';
        }

        if (user) {
          if (user.full_name) {
            return user.full_name;
          }

          const nameParts = [user.first_name, user.last_name].filter(Boolean);
          if (nameParts.length > 0) {
            return nameParts.join(' ');
          }

          if (user.email) {
            return user.email;
          }
        }

        return `Participant ${index + 1}`;
      })();

      return {
        id: row.id,
        askKey: askRow.ask_key,
        askSessionId: row.ask_session_id,
        content: row.content,
        type: (row.message_type as Message['type']) ?? 'text',
        senderType: (row.sender_type as Message['senderType']) ?? 'user',
        senderId: row.user_id ?? null,
        senderName,
        timestamp: row.created_at ?? new Date().toISOString(),
        metadata: metadata,
      };
    });

    const insightRows = await fetchInsightsForSession(supabase, askRow.id);
    const existingInsights = insightRows.map(mapInsightRowToInsight);

    let projectData: ProjectRow | null = null;
    if (askRow.project_id) {
      const { data, error } = await supabase
        .from('projects')
        .select('id, name, system_prompt')
        .eq('id', askRow.project_id)
        .maybeSingle<ProjectRow>();

      if (error) {
        throw error;
      }

      projectData = data ?? null;
    }

    let challengeData: ChallengeRow | null = null;
    if (askRow.challenge_id) {
      const { data, error } = await supabase
        .from('challenges')
        .select('id, name, system_prompt')
        .eq('id', askRow.challenge_id)
        .maybeSingle<ChallengeRow>();

      if (error) {
        throw error;
      }

      challengeData = data ?? null;
    }

    const participantSummaries = participants.map(p => ({ name: p.name, role: p.role ?? null }));

<<<<<<< HEAD
    const promptVariables = buildPromptVariables({
      ask: askRow,
      project: projectData,
      challenge: challengeData,
      messages,
      participants: participantSummaries,
      insights: existingInsights,
    });

    if (detectInsightsOnly) {
      try {
        const lastAiMessage = [...messages].reverse().find(message => message.senderType === 'ai');

        const detectionVariables = buildPromptVariables({
          ask: askRow,
          project: projectData,
          challenge: challengeData,
          messages,
          participants: participantSummaries,
          insights: existingInsights,
          latestAiResponse: lastAiMessage?.content ?? null,
        });

        const refreshedInsights = await triggerInsightDetection(
          supabase,
          {
            askSessionId: askRow.id,
            messageId: lastAiMessage?.id ?? null,
            variables: detectionVariables,
          },
          insightRows,
        );

        return NextResponse.json<ApiResponse<{ insights: Insight[] }>>({
          success: true,
          data: { insights: refreshedInsights },
        });
      } catch (error) {
        console.error('Insight detection failed', error);
        return NextResponse.json<ApiResponse>({
          success: false,
          error: 'Failed to detect insights'
        }, { status: 500 });
      }
    }

    const aiResult = await executeAgent({
      supabase,
      agentSlug: CHAT_AGENT_SLUG,
      askSessionId: askRow.id,
      interactionType: CHAT_INTERACTION_TYPE,
      variables: promptVariables,
    });

=======
>>>>>>> aa8bfe81
    let message: Message | undefined;
    let latestAiResponse = '';
    let detectionMessageId: string | null = null;

    if (!insightsOnly) {
      const promptVariables = buildPromptVariables({
        ask: askRow,
        project: projectData,
        challenge: challengeData,
        messages,
        participants: participantSummaries,
        insights: existingInsights,
      });

      const aiResult = await executeAgent({
        supabase,
        agentSlug: CHAT_AGENT_SLUG,
        askSessionId: askRow.id,
        interactionType: CHAT_INTERACTION_TYPE,
        variables: promptVariables,
      });

      if (typeof aiResult.content === 'string' && aiResult.content.trim().length > 0) {
        latestAiResponse = aiResult.content.trim();
        const aiMetadata = { senderName: 'Agent' } satisfies Record<string, unknown>;

        const { data: insertedRows, error: insertError } = await supabase
          .from('messages')
          .insert({
            ask_session_id: askRow.id,
            content: latestAiResponse,
            sender_type: 'ai',
            message_type: 'text',
            metadata: aiMetadata,
          })
          .select('id, ask_session_id, user_id, sender_type, content, message_type, metadata, created_at')
          .limit(1);

        if (insertError) {
          throw insertError;
        }

        const inserted = insertedRows?.[0] as MessageRow | undefined;

        if (!inserted) {
          throw new Error('Unable to store AI response');
        }

        message = {
          id: inserted.id,
          askKey: askRow.ask_key,
          askSessionId: inserted.ask_session_id,
          content: inserted.content,
          type: (inserted.message_type as Message['type']) ?? 'text',
          senderType: 'ai',
          senderId: inserted.user_id ?? null,
          senderName: 'Agent',
          timestamp: inserted.created_at ?? new Date().toISOString(),
          metadata: normaliseMessageMetadata(inserted.metadata),
        };

        messages.push(message);
        detectionMessageId = message.id;
      }
    } else {
      const latestAiMessage = [...messages].reverse().find(msg => msg.senderType === 'ai');
      if (latestAiMessage) {
        latestAiResponse = latestAiMessage.content;
        detectionMessageId = latestAiMessage.id;
      }
    }

    const detectionVariables = buildPromptVariables({
      ask: askRow,
      project: projectData,
      challenge: challengeData,
      messages,
      participants: participantSummaries,
      insights: existingInsights,
      latestAiResponse,
    });

    let refreshedInsights: Insight[] = existingInsights;

    try {
      refreshedInsights = await triggerInsightDetection(
        supabase,
        {
          askSessionId: askRow.id,
          messageId: detectionMessageId,
          variables: detectionVariables,
        },
        insightRows,
      );
    } catch (error) {
      console.error('Insight detection failed', error);
      throw error;
    }

    return NextResponse.json<ApiResponse<{ message?: Message; insights: Insight[] }>>({
      success: true,
      data: { message, insights: refreshedInsights },
    });
  } catch (error) {
    console.error('Error executing AI response pipeline:', error);
    return NextResponse.json<ApiResponse>({
      success: false,
      error: parseErrorMessage(error)
    }, { status: 500 });
  }
}<|MERGE_RESOLUTION|>--- conflicted
+++ resolved
@@ -489,16 +489,12 @@
   const envelope = (typeof value === 'object' && value !== null && !Array.isArray(value))
     ? (value as Record<string, unknown>)
     : {};
-<<<<<<< HEAD
-
-=======
->>>>>>> aa8bfe81
+
   const rawTypes = Array.isArray(envelope.types) ? envelope.types : [];
   const types = rawTypes
     .map(type => (typeof type === 'string' ? type.trim() : ''))
     .filter((type): type is Insight['type'] => INSIGHT_TYPES.includes(type as Insight['type']));
 
-<<<<<<< HEAD
   const rawItems = (() => {
     if (Array.isArray(value)) {
       return value;
@@ -511,22 +507,6 @@
     }
     return [];
   })();
-=======
-  const rawItemsSource = (() => {
-    if (Array.isArray(value)) {
-      return value;
-    }
-    if (Array.isArray((envelope as any).items)) {
-      return (envelope as any).items;
-    }
-    if (Array.isArray((envelope as any).insights)) {
-      return (envelope as any).insights;
-    }
-    return [];
-  })();
-
-  const rawItems = Array.isArray(rawItemsSource) ? rawItemsSource : [];
->>>>>>> aa8bfe81
 
   const items: NormalisedIncomingInsight[] = rawItems.map((item) => {
     const record = typeof item === 'object' && item !== null ? (item as Record<string, unknown>) : {};
@@ -986,27 +966,12 @@
       .eq('id', job.id);
 
     const parsedPayload = (() => {
-<<<<<<< HEAD
       try {
         if (typeof result.content === 'string' && result.content.trim().length > 0) {
           const candidate = sanitiseJsonString(result.content);
           if (candidate.length > 0) {
             return JSON.parse(candidate);
           }
-=======
-      if (typeof result.content === 'string' && result.content.trim().length > 0) {
-        const parsed = parseAgentJsonSafely(result.content);
-        if (parsed !== null) {
-          return parsed;
-        }
-      }
-
-      const fallbackText = extractTextFromRawResponse(result.raw);
-      if (typeof fallbackText === 'string' && fallbackText.trim().length > 0) {
-        const parsed = parseAgentJsonSafely(fallbackText);
-        if (parsed !== null) {
-          return parsed;
->>>>>>> aa8bfe81
         }
       }
 
@@ -1074,12 +1039,7 @@
     latest_ai_response: options.latestAiResponse ?? '',
     participant_name: lastUserMessage?.senderName ?? lastUserMessage?.metadata?.senderName ?? '',
     participants: participantsSummary,
-<<<<<<< HEAD
     existing_insights_json: serialiseInsightsForPrompt(options.insights),
-=======
-    insights_context: summariseInsights(options.insights),
-    existing_insights_json: existingInsightsSnapshot,
->>>>>>> aa8bfe81
   } satisfies Record<string, string | null | undefined>;
 }
 
@@ -1300,7 +1260,6 @@
 
     const participantSummaries = participants.map(p => ({ name: p.name, role: p.role ?? null }));
 
-<<<<<<< HEAD
     const promptVariables = buildPromptVariables({
       ask: askRow,
       project: projectData,
@@ -1355,8 +1314,6 @@
       variables: promptVariables,
     });
 
-=======
->>>>>>> aa8bfe81
     let message: Message | undefined;
     let latestAiResponse = '';
     let detectionMessageId: string | null = null;
