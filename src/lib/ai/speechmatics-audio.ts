--- conflicted
+++ resolved
@@ -80,11 +80,8 @@
     private onAudioChunk: (chunk: Int16Array) => void,
     private ws: WebSocket | null,
     private onBargeIn?: () => void,
-<<<<<<< HEAD
-    private onAudioPlaybackEnd?: () => void
-=======
+    private onAudioPlaybackEnd?: () => void,
     private onEchoDetected?: () => void // Called when transcript is detected as echo and should be discarded
->>>>>>> e567fcc2
   ) {
     this.instanceId = ++SpeechmaticsAudio.instanceCounter;
     this.isFirefox = typeof navigator !== 'undefined' && navigator.userAgent.includes('Firefox');
