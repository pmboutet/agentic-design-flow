/**
 * SpeechmaticsVoiceAgent - Agent vocal utilisant Speechmatics STT + LLM + ElevenLabs TTS
 * 
 * Architecture modulaire :
 * - SpeechmaticsAuth : Gestion de l'authentification Speechmatics et ElevenLabs
 * - SpeechmaticsWebSocket : Gestion de la connexion WebSocket et des messages
 * - SpeechmaticsAudio : Capture et envoi de l'audio du microphone
 * - AudioChunkDedupe : Déduplication des chunks audio pour éviter les doublons
 * - TranscriptionManager : Gestion des transcriptions partielles et finales
 * - SpeechmaticsLLM : Appels au LLM (Anthropic/OpenAI) pour générer les réponses
 * - ElevenLabsTTS : Synthèse vocale pour les réponses de l'agent
 * 
 * Flux de traitement :
 * 1. Audio du microphone → Speechmatics STT (transcription en temps réel)
 * 2. Transcription finale → LLM (génération de réponse)
 * 3. Réponse LLM → ElevenLabs TTS (synthèse vocale)
 * 4. Audio TTS → Lecture dans le navigateur
 * 
 * Ce fichier a été refactoré pour utiliser des composants modulaires
 * afin d'améliorer la maintenabilité et la testabilité.
 */

/**
 * Helper function to get timestamp for logging
 */
function getTimestamp(): string {
  const now = new Date();
  return now.toISOString().split('T')[1].replace('Z', '');
}

import { ElevenLabsTTS, type ElevenLabsConfig } from './elevenlabs';
import { SpeechmaticsAuth } from './speechmatics-auth';
import { AudioChunkDedupe } from './speechmatics-audio-dedupe';
import { TranscriptionManager } from './speechmatics-transcription';
import { SpeechmaticsWebSocket } from './speechmatics-websocket';
import { SpeechmaticsAudio } from './speechmatics-audio';
import { SpeechmaticsLLM } from './speechmatics-llm';
import {
  createSemanticTurnDetector,
  type SemanticTurnDetector,
  type SemanticTurnTelemetryEvent,
} from './turn-detection';
import { resolveSemanticTurnDetectorConfig } from './turn-detection-config';

// Import and re-export types for backward compatibility
import type {
  SpeechmaticsConfig,
  SpeechmaticsMessageEvent,
  SpeechmaticsMessageCallback,
  SpeechmaticsErrorCallback,
  SpeechmaticsConnectionCallback,
  SpeechmaticsAudioCallback,
} from './speechmatics-types';

export type {
  SpeechmaticsConfig,
  SpeechmaticsMessageEvent,
  SpeechmaticsMessageCallback,
  SpeechmaticsErrorCallback,
  SpeechmaticsConnectionCallback,
  SpeechmaticsAudioCallback,
};

/**
 * Classe principale SpeechmaticsVoiceAgent
 * 
 * Coordonne tous les modules pour fournir une expérience vocale complète :
 * - Connexion WebSocket à Speechmatics
 * - Capture audio du microphone
 * - Transcription en temps réel
 * - Génération de réponses via LLM
 * - Synthèse vocale avec ElevenLabs
 */
export class SpeechmaticsVoiceAgent {
  // ===== STATIC CLASS VARIABLES =====
  // Global connection token counter shared across ALL instances to track connection attempts
  private static globalConnectionToken: number = 0;

  // ===== MODULES CORE =====
  // Gestion de l'authentification (Speechmatics et ElevenLabs)
  private auth: SpeechmaticsAuth;
  // Déduplication des chunks audio (évite les doublons)
  private audioDedupe: AudioChunkDedupe;
  // Gestionnaire de transcription (traite les partials et finals)
  private transcriptionManager: TranscriptionManager | null = null;
  // Gestionnaire WebSocket (connexion et messages)
  private websocket: SpeechmaticsWebSocket | null = null;
  // Gestionnaire audio (capture et envoi du microphone)
  private audio: SpeechmaticsAudio | null = null;
  // Gestionnaire LLM (appels à Anthropic/OpenAI)
  private llm: SpeechmaticsLLM;
  // Gestionnaire TTS ElevenLabs (synthèse vocale)
  private elevenLabsTTS: ElevenLabsTTS | null = null;

  // ===== CONFIGURATION ET ÉTAT =====
  // Configuration actuelle de l'agent
  private config: SpeechmaticsConfig | null = null;
  // Historique de conversation (pour le contexte LLM)
  private conversationHistory: Array<{ role: 'user' | 'agent'; content: string }> = [];
  // Flag indiquant si une réponse est en cours de génération (pour la queue)
  private isGeneratingResponse: boolean = false;
  // Queue des messages utilisateur en attente (si plusieurs messages arrivent pendant la génération)
  private userMessageQueue: Array<{ content: string; timestamp: string }> = [];
  // Track if user continues speaking during response generation (abort-on-continue)
  private responseAbortedDueToUserContinuation: boolean = false;
  // Last processed user message (to detect new content during response)
  private lastSentUserMessage: string = '';
  // Deduplication: Track last successfully processed message to avoid duplicate processing
  private lastProcessedMessage: { content: string; timestamp: number } | null = null;
  // Flag indiquant si l'agent est déconnecté (pour ignorer les messages tardifs)
  private isDisconnected: boolean = false;
  // Promise de déconnexion en cours (pour éviter les déconnexions multiples)
  private disconnectPromise: Promise<void> | null = null;
  // Connection token for THIS instance's connection attempt (captured from global counter)
  private myConnectionToken: number = 0;
  // Semantic turn detection configuration
  private semanticTurnConfig = resolveSemanticTurnDetectorConfig();
  private semanticTurnDetector: SemanticTurnDetector | null =
    createSemanticTurnDetector(this.semanticTurnConfig);
  // AbortController for canceling in-flight LLM requests
  private llmAbortController: AbortController | null = null;

  // ===== CALLBACKS =====
  // Callback appelé lorsqu'un message est reçu (user ou agent, interim ou final)
  private onMessageCallback: SpeechmaticsMessageCallback | null = null;
  // Callback appelé en cas d'erreur
  private onErrorCallback: SpeechmaticsErrorCallback | null = null;
  // Callback appelé lors des changements d'état de connexion
  private onConnectionCallback: SpeechmaticsConnectionCallback | null = null;
  // Callback appelé lorsqu'un chunk audio TTS est reçu (pour l'analyse si nécessaire)
  private onAudioCallback: SpeechmaticsAudioCallback | null = null;
  // Callback pour les événements de détection sémantique
  private onSemanticTurnCallback: ((event: SemanticTurnTelemetryEvent) => void) | null = null;
  // Callback appelé quand le TTS audio a fini de jouer (pour le timer d'inactivité)
  private onAudioPlaybackEndCallback: (() => void) | null = null;

  /**
   * Constructeur - Initialise les modules core
   */
  constructor() {
    this.auth = new SpeechmaticsAuth();
    this.audioDedupe = new AudioChunkDedupe();
    this.llm = new SpeechmaticsLLM();
  }

  /**
   * Configure les callbacks pour recevoir les événements
   * 
   * @param callbacks - Objet contenant les callbacks optionnels
   */
  setCallbacks(callbacks: {
    onMessage?: SpeechmaticsMessageCallback;
    onError?: SpeechmaticsErrorCallback;
    onConnection?: SpeechmaticsConnectionCallback;
    onAudio?: SpeechmaticsAudioCallback;
    onSemanticTurn?: (event: SemanticTurnTelemetryEvent) => void;
    onAudioPlaybackEnd?: () => void;
  }) {
    this.onMessageCallback = callbacks.onMessage || null;
    this.onErrorCallback = callbacks.onError || null;
    this.onConnectionCallback = callbacks.onConnection || null;
    this.onAudioCallback = callbacks.onAudio || null;
    this.onSemanticTurnCallback = callbacks.onSemanticTurn || null;
    this.onAudioPlaybackEndCallback = callbacks.onAudioPlaybackEnd || null;
  }

  /**
   * Établit la connexion à Speechmatics et initialise tous les modules
   * 
   * Cette fonction :
   * 1. Initialise ElevenLabs TTS (si activé)
   * 2. Réinitialise le cache de déduplication audio
   * 3. Crée le TranscriptionManager
   * 4. Crée et connecte le WebSocket
   * 5. Initialise le gestionnaire audio
   * 6. Configure la sensibilité du microphone
   * 
   * @param config - Configuration de l'agent (STT, LLM, TTS, etc.)
   */
  async connect(config: SpeechmaticsConfig): Promise<void> {
    // Increment GLOBAL connection token to track THIS specific connection attempt
    // Using static counter ensures tokens are unique across ALL agent instances
    SpeechmaticsVoiceAgent.globalConnectionToken++;
    this.myConnectionToken = SpeechmaticsVoiceAgent.globalConnectionToken;
    console.log(`[Speechmatics] 🔌 connect() called with token #${this.myConnectionToken}`);

    // Réinitialiser le flag de déconnexion
    this.isDisconnected = false;
    this.config = config;
    // Refresh semantic detector on each connection to pick up env changes
    this.semanticTurnConfig = resolveSemanticTurnDetectorConfig();
    this.semanticTurnDetector = createSemanticTurnDetector(this.semanticTurnConfig);

    if (this.semanticTurnConfig.enabled) {
      console.log('[Speechmatics] ✅ Semantic turn detector enabled:', {
        provider: this.semanticTurnConfig.provider,
        model: this.semanticTurnConfig.model,
        threshold: this.semanticTurnConfig.probabilityThreshold,
      });
    }

    // ===== INITIALISATION D'ELEVENLABS TTS =====
    // Initialiser ElevenLabs seulement si TTS n'est pas désactivé
    if (!config.disableElevenLabsTTS) {
      // Validate required ElevenLabs configuration
      if (!config.elevenLabsVoiceId) {
        throw new Error('ElevenLabs voice ID is required for Speechmatics voice agent (or set disableElevenLabsTTS to true)');
      }

      // Get ElevenLabs API key if not provided
      let elevenLabsApiKey = config.elevenLabsApiKey;
      if (!elevenLabsApiKey) {
        elevenLabsApiKey = await this.auth.getElevenLabsApiKey();
      }

      // Initialize ElevenLabs TTS
      const elevenLabsConfig: ElevenLabsConfig = {
        apiKey: elevenLabsApiKey,
        voiceId: config.elevenLabsVoiceId,
        modelId: config.elevenLabsModelId,
      };
      this.elevenLabsTTS = new ElevenLabsTTS(elevenLabsConfig);
    } else {
      console.log('[Speechmatics] 🔊 ElevenLabs TTS is disabled - only STT will work');
    }

    // Reset dedupe cache
    this.audioDedupe.reset();

    // Initialize transcription manager
    this.transcriptionManager = new TranscriptionManager(
      this.onMessageCallback,
      (transcript: string) => this.processUserMessage(transcript),
      this.conversationHistory,
      config.sttEnablePartials !== false,
      this.semanticTurnDetector && this.semanticTurnConfig.enabled
        ? {
            detector: this.semanticTurnDetector,
            threshold: this.semanticTurnConfig.probabilityThreshold,
            gracePeriodMs: this.semanticTurnConfig.gracePeriodMs,
            maxHoldMs: this.semanticTurnConfig.maxHoldMs,
            fallbackMode: this.semanticTurnConfig.fallbackMode,
            maxContextMessages: this.semanticTurnConfig.contextMessages,
            telemetry: (event) => this.onSemanticTurnCallback?.(event),
          }
        : undefined
    );

    // Initialize WebSocket manager
    this.websocket = new SpeechmaticsWebSocket(
      this.auth,
      this.onConnectionCallback,
      this.onErrorCallback,
      (data: any) => this.handleWebSocketMessage(data)
    );

    // Connect WebSocket
    await this.websocket.connect(config, this.disconnectPromise);

    // CRITICAL: Check if this connection attempt is still valid
    // If a newer connect() call has incremented the global counter beyond our token,
    // it means this connection is orphaned and should be aborted
    if (this.myConnectionToken !== SpeechmaticsVoiceAgent.globalConnectionToken) {
      console.log(`[Speechmatics] ⚠️ Connection token mismatch (mine: ${this.myConnectionToken}, current: ${SpeechmaticsVoiceAgent.globalConnectionToken}), aborting audio initialization`);
      return;
    }

    // Also check isDisconnected flag as a secondary safety check
    if (this.isDisconnected) {
      console.log(`[Speechmatics] ⚠️ Disconnected during connect (token: ${this.myConnectionToken}), aborting audio initialization`);
      return;
    }

    console.log(`[Speechmatics] ✅ Connection token #${this.myConnectionToken} is active and creating Audio instance`);


    // Initialize audio manager (will be updated with WebSocket reference after connection)
    this.audio = new SpeechmaticsAudio(
      this.audioDedupe,
      () => {}, // onAudioChunk not needed, handled internally
      this.websocket.getWebSocket(),
      () => this.abortResponse(), // Barge-in callback
<<<<<<< HEAD
      () => this.onAudioPlaybackEndCallback?.() // Audio playback end callback (for inactivity timer)
=======
      () => this.handleEchoDetected() // Echo detection callback - discard pending transcript
>>>>>>> e567fcc2
    );
    
    // Update audio with WebSocket reference
    if (this.audio && this.websocket) {
      this.audio.updateWebSocket(this.websocket.getWebSocket());
    }

    // Set microphone sensitivity if configured
    // Higher values = less sensitive = ignores distant/quieter sounds
    // Default: 1.5 (less sensitive to filter out background conversations)
    const sensitivity = config.microphoneSensitivity ?? 1.5;
    this.audio.setMicrophoneSensitivity(sensitivity);
    
    // Configure adaptive audio processing features
    this.audio.setAdaptiveFeatures({
      enableAdaptiveSensitivity: config.enableAdaptiveSensitivity !== false, // Default: true
      enableAdaptiveNoiseGate: config.enableAdaptiveNoiseGate !== false, // Default: true
      enableWorkletAGC: config.enableWorkletAGC !== false, // Default: true
    });
  }

  private handleWebSocketMessage(data: any): void {
    // CRITICAL FIX: Only skip if we're disconnected AND websocket is not connected
    // If websocket is connected, we should process messages even if isDisconnected flag is set
    // (This can happen if disconnect() was called but connection is still active)
    if (this.isDisconnected && !this.websocket?.isConnected()) {
      return;
    }
    
    // If websocket is connected but isDisconnected flag is true, reset the flag
    // This handles the case where disconnect() was called but connection is still active
    if (this.isDisconnected && this.websocket?.isConnected()) {
      this.isDisconnected = false;
    }

    // Handle RecognitionStarted
    if (data.message === "RecognitionStarted") {
      return;
    }
    
    // Handle Info messages
    if (data.message === "Info") {
      return;
    }

    // Handle AudioAdded
    if (data.message === "AudioAdded") {
      return;
    }

    // Handle partial transcription
    if (data.message === "AddPartialTranscript") {
      // Speechmatics API structure: transcript is in metadata.transcript (full text)
      const transcript = data.metadata?.transcript || "";

      if (this.audio && transcript && transcript.trim()) {
        const trimmedTranscript = transcript.trim();

        // ABORT-ON-CONTINUE: If response is being generated and user continues speaking,
        // abort the current response and let them finish
        if (this.isGeneratingResponse && this.lastSentUserMessage) {
          const hasSignificantNewContent = this.hasSignificantNewContent(trimmedTranscript, this.lastSentUserMessage);
          if (hasSignificantNewContent) {
            console.log('[Speechmatics] 🛑 User continues speaking during response - aborting response');
            console.log('[Speechmatics] New content:', trimmedTranscript.substring(0, 100));
            this.responseAbortedDueToUserContinuation = true;
            this.abortResponse();
            // Remove the incomplete user message from conversation history
            // (it will be replaced by the complete one when user finishes)
            if (this.conversationHistory.length > 0 &&
                this.conversationHistory[this.conversationHistory.length - 1]?.role === 'user') {
              this.conversationHistory.pop();
            }
            // CRITICAL: Clear the message queue since those are now stale fragments
            // The transcription manager will send the complete message when user finishes
            if (this.userMessageQueue.length > 0) {
              console.log(`[Speechmatics] 🧹 Clearing ${this.userMessageQueue.length} stale queued messages`);
              this.userMessageQueue = [];
            }
          }
        }

        // Get recent conversation context for echo detection (last agent message + last user message)
        const recentContext = this.conversationHistory
          .slice(-2)
          .map(msg => msg.content)
          .join(' ')
          .slice(-200); // Last 200 chars of recent context

        // Validate barge-in with transcript content and context
        this.audio?.validateBargeInWithTranscript(trimmedTranscript, recentContext);

        // Process partial transcript normally
        this.transcriptionManager?.handlePartialTranscript(trimmedTranscript);
      }
      return;
    }

    // Handle final transcription
    if (data.message === "AddTranscript") {
      // Speechmatics API structure: transcript is in metadata.transcript (full text)
      const transcript = data.metadata?.transcript || "";

      if (transcript && transcript.trim()) {
        // Get recent conversation context for echo detection (last agent message + last user message)
        const recentContext = this.conversationHistory
          .slice(-2)
          .map(msg => msg.content)
          .join(' ')
          .slice(-200); // Last 200 chars of recent context

        // Validate barge-in with transcript content and context
        this.audio?.validateBargeInWithTranscript(transcript.trim(), recentContext);

        // Process final transcript normally
        this.transcriptionManager?.handleFinalTranscript(transcript.trim());
      }
      return;
    }

    // Handle EndOfUtterance
    // This is the signal from Speechmatics that the user has finished speaking
    // IMPORTANT: We DON'T process immediately on EndOfUtterance because it can arrive too early
    // Instead, we just mark it and let the silence timeout handle the processing
    // This gives the user more time to continue speaking if they want
    if (data.message === "EndOfUtterance") {
      console.log('[Speechmatics] 🎯 EndOfUtterance received - will wait for silence timeout');
      // Just mark that we received it, but don't process yet
      // The silence timeout will handle processing after the configured delay
      this.transcriptionManager?.markEndOfUtterance();
      return;
    }

    // Handle EndOfStream (server response to our EndOfStream message)
    // According to Speechmatics API, the server may send EndOfStream back
    // This indicates the server has processed our EndOfStream and is ready to close
    if (data.message === "EndOfStream") {
      console.log('[Speechmatics] 📨 Server sent EndOfStream response - server has processed our EndOfStream');
      this.transcriptionManager?.processPendingTranscript(true);
      return;
    }

    // Handle Error messages
    if (data.message === "Error") {
      const errorMessage = data.reason || data.message || 'Unknown error';
      
      // Handle quota errors with a more user-friendly message
      if (errorMessage.includes('Quota') || errorMessage.includes('quota') || errorMessage.includes('Concurrent')) {
        // Record quota error timestamp in WebSocket class to enforce longer delay on reconnect
        SpeechmaticsWebSocket.lastQuotaErrorTimestamp = Date.now();
        
        const friendlyError = new Error('Speechmatics quota exceeded. Please wait 10 seconds before trying again, or check your account limits. If you have multiple tabs open, close them to free up concurrent sessions.');
        console.error('[Speechmatics] ❌ Quota error:', errorMessage);
        console.error('[Speechmatics] ⏳ Will prevent reconnection for 10 seconds to allow quota to reset');
        this.onErrorCallback?.(friendlyError);
        // Disconnect on quota error to prevent further attempts
        // Use a longer delay to ensure quota is released
        this.disconnect().catch(() => {});
        return;
      }
      
      console.error('[Speechmatics] ❌ Error message:', errorMessage);
      const error = new Error(`Speechmatics error: ${errorMessage}`);
      this.onErrorCallback?.(error);
      return;
    }
  }

  private async processUserMessage(transcript: string): Promise<void> {
    const processStartedAt = Date.now();
    const processTimestamp = new Date().toISOString();
    const normalizedTranscript = transcript.trim().toLowerCase();

    console.log('[Speechmatics] 📨 Received finalized user chunk', {
      timestamp: processTimestamp,
      inProgress: this.isGeneratingResponse,
      queuedMessages: this.userMessageQueue.length,
      transcriptPreview: transcript.slice(0, 120),
      transcriptLength: transcript.length,
      wasAbortedDueToContinuation: this.responseAbortedDueToUserContinuation,
    });

    // DEDUPLICATION: Skip if this is identical to what we just processed (within 5 seconds)
    if (this.lastProcessedMessage &&
        this.lastProcessedMessage.content === normalizedTranscript &&
        processStartedAt - this.lastProcessedMessage.timestamp < 5000) {
      console.log('[Speechmatics] 🔁 Skipping duplicate message (same as recently processed)', {
        transcript: transcript.slice(0, 50),
        timeSinceLastProcess: processStartedAt - this.lastProcessedMessage.timestamp,
      });
      return;
    }

    // If we were aborted due to user continuation, clear the flag and proceed
    // The new transcript should contain the complete user input
    if (this.responseAbortedDueToUserContinuation) {
      console.log('[Speechmatics] ✅ Processing complete user input after abort');
      this.responseAbortedDueToUserContinuation = false;
    }

    if (this.isGeneratingResponse) {
      // DEDUPLICATION: Check if this message is already in queue or identical to what's being processed
      const isInQueue = this.userMessageQueue.some(q => q.content.trim().toLowerCase() === normalizedTranscript);
      const isCurrentlyProcessing = this.lastSentUserMessage.trim().toLowerCase() === normalizedTranscript;

      if (isInQueue || isCurrentlyProcessing) {
        console.log('[Speechmatics] 🔁 Skipping duplicate - already in queue or being processed', {
          isInQueue,
          isCurrentlyProcessing,
          transcript: transcript.slice(0, 50),
          queueSize: this.userMessageQueue.length,
        });
        return;
      }

      this.userMessageQueue.push({ content: transcript, timestamp: new Date().toISOString() });
      console.log('[Speechmatics] ⏳ Agent busy - queued user chunk', {
        queueSize: this.userMessageQueue.length,
        timestamp: new Date().toISOString(),
      });
      return;
    }

    this.isGeneratingResponse = true;

    // Track the message we're about to process (for abort-on-continue detection)
    this.lastSentUserMessage = transcript;

    // Add user message to conversation history
    this.conversationHistory.push({ role: 'user', content: transcript });

    // Update audio manager with conversation history for start-of-turn detection
    if (this.audio) {
      const historyForDetection = this.conversationHistory.slice(-4).map(msg => ({
        role: msg.role === 'user' ? 'user' as const : 'assistant' as const,
        content: msg.content,
      }));
      this.audio.updateConversationHistory(historyForDetection);
    }

    // Create abort controller for this LLM request
    this.llmAbortController = new AbortController();
    const signal = this.llmAbortController.signal;

    try {
      const llmProvider = this.config?.llmProvider || "anthropic";
      const llmApiKey = this.config?.llmApiKey || await this.llm.getLLMApiKey(llmProvider);
      const llmModel = this.config?.llmModel || (llmProvider === "openai" ? "gpt-4o" : "claude-3-5-haiku-latest");

      // Build messages for LLM (same format as text mode)
      const recentHistory = this.conversationHistory.slice(-4);
      
      // Use user prompt if available (same as text mode), otherwise use transcript directly
      // Import renderTemplate to properly replace ALL variables, not just latest_user_message
      const { renderTemplate } = await import('./templates');
      const userPrompt = this.config?.userPrompt;
      let userMessageContent: string;
      if (userPrompt && userPrompt.trim()) {
        // Build variables for template rendering (same as text mode)
        // Use promptVariables from config if available, otherwise build minimal set
        const baseVariables = this.config?.promptVariables || {};
        const variables: Record<string, string | null | undefined> = {
          ...baseVariables, // Include all variables from config (ask_question, ask_description, etc.)
          latest_user_message: transcript, // Override with current transcript
        };
        // Render template with all variables (same as text mode)
        userMessageContent = renderTemplate(userPrompt, variables);
        console.log('[Speechmatics] 📝 User prompt rendered:', {
          hasUserPrompt: true,
          originalTranscript: transcript.substring(0, 50) + '...',
          renderedContent: userMessageContent.substring(0, 50) + '...',
          variablesCount: Object.keys(variables).length,
        });
      } else {
        // Fallback: use transcript directly
        userMessageContent = transcript;
        console.log('[Speechmatics] 📝 No user prompt, using transcript directly:', {
          hasUserPrompt: false,
          transcript: transcript.substring(0, 50) + '...',
        });
      }
      
      const messages: Array<{ role: 'system' | 'user' | 'assistant'; content: string }> = [
        { role: 'system', content: this.config?.systemPrompt || '' },
        ...recentHistory.map(msg => ({
          role: msg.role === 'user' ? 'user' as const : 'assistant' as const,
          content: msg.content,
        })),
        { role: 'user', content: userMessageContent },
      ];

      // Log conversation state for debugging
      console.log('[Speechmatics] 🧠 LLM context state:', {
        hasSystemPrompt: !!this.config?.systemPrompt,
        systemPromptLength: this.config?.systemPrompt?.length || 0,
        conversationHistoryLength: this.conversationHistory.length,
        recentHistoryLength: recentHistory.length,
        totalMessagesForLLM: messages.length,
      });

      // Call LLM with abort signal
      const llmResponse = await this.llm.callLLM(
        llmProvider,
        llmApiKey,
        llmModel,
        messages,
        {
          enableThinking: this.config?.enableThinking,
          thinkingBudgetTokens: this.config?.thinkingBudgetTokens,
          signal,
        }
      );

      // Add to conversation history
      this.conversationHistory.push({ role: 'agent', content: llmResponse });

      // Update audio manager with conversation history for start-of-turn detection
      if (this.audio) {
        const historyForDetection = this.conversationHistory.slice(-4).map(msg => ({
          role: msg.role === 'user' ? 'user' as const : 'assistant' as const,
          content: msg.content,
        }));
        this.audio.updateConversationHistory(historyForDetection);
      }

      console.log(`[${getTimestamp()}] [Speechmatics] 📥 LLM response ready`, {
        timestamp: new Date().toISOString(),
        elapsedMs: Date.now() - processStartedAt,
        contentPreview: llmResponse.slice(0, 120),
        contentLength: llmResponse.length,
      });

      // Notify callback
      this.onMessageCallback?.({
        role: 'agent',
        content: llmResponse,
        timestamp: new Date().toISOString(),
        isInterim: false,
      });

      // Generate TTS audio only if ElevenLabs is enabled
      if (!this.config?.disableElevenLabsTTS && this.elevenLabsTTS && this.audio) {
        try {
          // Set current assistant speech for echo detection
          this.audio.setCurrentAssistantSpeech(llmResponse);

          const audioStream = await this.elevenLabsTTS.streamTextToSpeech(llmResponse);
          const audioData = await this.audio.streamToUint8Array(audioStream);
          if (audioData) {
            this.onAudioCallback?.(audioData);
            await this.audio.playAudio(audioData).catch(err => {
              console.error('[Speechmatics] ❌ Error playing audio:', err);
            });
          }
        } catch (error) {
          console.error('[Speechmatics] ❌ Error generating TTS audio:', error);
          // Don't fail the whole message processing if TTS fails
        }
      } else if (this.config?.disableElevenLabsTTS) {
        console.log('[Speechmatics] 🔊 TTS disabled - skipping audio generation');
      }

      // DEDUPLICATION: Track the successfully processed message to prevent re-processing
      this.lastProcessedMessage = {
        content: this.lastSentUserMessage.trim().toLowerCase(),
        timestamp: Date.now(),
      };

      // Clear the sent message tracker as response completed successfully
      this.lastSentUserMessage = '';

      // Process queued messages
      if (this.userMessageQueue.length > 0) {
        console.log(`[Speechmatics] 📋 Processing queue after response (${this.userMessageQueue.length} pending)`);
        const nextMessage = this.userMessageQueue.shift();
        if (nextMessage) {
          console.log(`[Speechmatics] ▶️ Dequeued message: "${nextMessage.content.slice(0, 50)}..."`);
          // Process next message (will reset isGeneratingResponse when done)
          await this.processUserMessage(nextMessage.content);
        } else {
          console.log('[Speechmatics] ✅ Queue empty after shift, response cycle complete');
          this.isGeneratingResponse = false;
        }
      } else {
        console.log('[Speechmatics] ✅ No queued messages, response cycle complete');
        this.isGeneratingResponse = false;
      }
    } catch (error) {
      // Check if error was caused by user aborting (barge-in or continuation)
      if (error instanceof Error && error.name === 'AbortError') {
        const reason = this.responseAbortedDueToUserContinuation ? 'user continuation' : 'barge-in';
        console.log(`[${getTimestamp()}] [Speechmatics] 🛑 LLM request aborted (${reason})`);
        // Don't treat abort as error - it's expected behavior
        this.isGeneratingResponse = false;
        // Keep lastSentUserMessage if aborted due to continuation
        // (will be compared against new partials)
        if (!this.responseAbortedDueToUserContinuation) {
          this.lastSentUserMessage = '';
        }
        // NOTE: Don't process queue on abort - user is still speaking or interrupted
        // The new/complete message will arrive through normal flow
        return;
      }

      console.error('[Speechmatics] ❌ Error processing user message:', error);
      this.lastSentUserMessage = '';
      this.onErrorCallback?.(error instanceof Error ? error : new Error(String(error)));

      // CRITICAL: Even on error, try to process queued messages so we don't get stuck
      if (this.userMessageQueue.length > 0) {
        console.log(`[Speechmatics] 🔄 Error occurred but processing ${this.userMessageQueue.length} queued messages`);
        const nextMessage = this.userMessageQueue.shift();
        if (nextMessage) {
          // Reset flag before recursive call (it will be set to true again in processUserMessage)
          this.isGeneratingResponse = false;
          // Use setTimeout to avoid deep recursion and allow event loop to process
          setTimeout(() => {
            this.processUserMessage(nextMessage.content).catch(err => {
              console.error('[Speechmatics] ❌ Error processing queued message:', err);
            });
          }, 100);
        } else {
          this.isGeneratingResponse = false;
        }
      } else {
        this.isGeneratingResponse = false;
      }
    } finally {
      // Clear abort controller
      this.llmAbortController = null;
    }
  }

  async startMicrophone(deviceId?: string, voiceIsolation: boolean = true): Promise<void> {
    if (!this.websocket?.isConnected()) {
      throw new Error('Not connected to Speechmatics');
    }

    if (!this.audio) {
      throw new Error('Audio manager not initialized');
    }

    // Update audio with current WebSocket
    this.audio.updateWebSocket(this.websocket.getWebSocket());
    await this.audio.startMicrophone(deviceId, voiceIsolation);
  }

  setMicrophoneSensitivity(sensitivity: number): void {
    this.audio?.setMicrophoneSensitivity(sensitivity);
  }

  async stopMicrophone(): Promise<void> {
    await this.audio?.stopMicrophone();
  }

  async disconnect(): Promise<void> {
    if (this.disconnectPromise) {
      return this.disconnectPromise;
    }

    this.disconnectPromise = (async () => {
      // CRITICAL: Increment global token to invalidate any in-flight connect() attempts
      // This ensures orphaned connections will be aborted when they finish
      SpeechmaticsVoiceAgent.globalConnectionToken++;
      console.log(`[Speechmatics] 🔌 disconnect() called (my token: ${this.myConnectionToken}, global token now: ${SpeechmaticsVoiceAgent.globalConnectionToken})`);
      this.isDisconnected = true;

      // CRITICAL: According to Speechmatics API docs:
      // 1. Stop sending audio FIRST (no AddAudio after EndOfStream)
      // 2. Send EndOfStream message
      // 3. Wait for server to process
      // 4. Close WebSocket
      
      const disconnectStartTime = Date.now();
      console.log('[Speechmatics] 🔌 Agent disconnect() called', {
        timestamp: new Date().toISOString(),
        hasAudio: !!this.audio,
        hasWebSocket: !!this.websocket,
        websocketConnected: this.websocket?.isConnected(),
      });
      
      if (this.audio) {
        console.log('[Speechmatics] 🎤 Step 1: Stopping microphone...');
        // Stop microphone input completely - this stops all AddAudio messages
        this.audio.setMicrophoneMuted(true);
        try {
          await this.audio.stopMicrophone();
          console.log('[Speechmatics] ✅ Microphone stopped');
        } catch (error) {
          console.error('[Speechmatics] ❌ Error stopping microphone:', error);
        }
        
        // CRITICAL: Wait to ensure NO audio chunks are in flight
        // According to docs: "Protocol specification doesn't allow adding audio after EndOfStream"
        // We must ensure all audio has been sent before sending EndOfStream
        console.log('[Speechmatics] ⏳ Waiting 800ms to ensure no audio chunks in flight...');
        await new Promise(resolve => setTimeout(resolve, 800)); // Increased to ensure all chunks are processed
        console.log('[Speechmatics] ✅ Audio flush complete');
      }

      // Now disconnect WebSocket (this will send EndOfStream and close properly)
      // The WebSocket disconnect will:
      // 1. Send EndOfStream message (if connection is open)
      // 2. Wait for server to process
      // 3. Close WebSocket with code 1000
      // 4. Wait additional time for server to release session
      if (this.websocket) {
        console.log('[Speechmatics] 🔌 Step 2: Disconnecting WebSocket...');
        const wsDisconnectStart = Date.now();
        await this.websocket.disconnect(this.isDisconnected);
        console.log('[Speechmatics] ✅ WebSocket disconnected', {
          elapsed: Date.now() - wsDisconnectStart,
          totalElapsed: Date.now() - disconnectStartTime,
        });
      } else {
        console.log('[Speechmatics] ⚠️ No WebSocket to disconnect');
      }

      // Cleanup transcription manager
      console.log('[Speechmatics] 🧹 Step 3: Cleaning up...');
      this.transcriptionManager?.cleanup();

      // Clear state
      this.conversationHistory = [];
      this.userMessageQueue = [];
      this.audioDedupe.reset();
      this.lastSentUserMessage = '';
      this.responseAbortedDueToUserContinuation = false;

      this.onConnectionCallback?.(false);
      
      // CRITICAL: Force browser to release any ghost microphone permissions
      // This must be called AFTER everything is disconnected (WebSocket + audio)
      // Wait a bit to ensure all resources are fully released before forcing cleanup
      console.log('[Speechmatics] 🧹 Step 4: Forcing browser to release microphone permissions...');
      await new Promise(resolve => setTimeout(resolve, 500)); // Small delay to ensure cleanup is complete
      
      if (typeof navigator !== 'undefined' && navigator.mediaDevices && navigator.mediaDevices.enumerateDevices) {
        try {
          await navigator.mediaDevices.enumerateDevices();
          console.log('[Speechmatics] ✅ Called enumerateDevices() to release ghost permissions');
        } catch (error) {
          // Ignore errors - this is just a cleanup trick
          console.log('[Speechmatics] ℹ️ enumerateDevices() call completed (may have failed silently)');
        }
      }
      
      console.log('[Speechmatics] ✅ Agent disconnect() complete', {
        totalTime: Date.now() - disconnectStartTime,
        timestamp: new Date().toISOString(),
      });
    })();

    try {
      await this.disconnectPromise;
    } finally {
      this.disconnectPromise = null;
    }
  }

  isConnected(): boolean {
    return this.websocket?.isConnected() || false;
  }

  setMicrophoneMuted(muted: boolean): void {
    this.audio?.setMicrophoneMuted(muted);
  }

  /**
   * Check if new transcript contains significant new content beyond what was already sent
   * Used to detect when user continues speaking after we started generating a response
   */
  private hasSignificantNewContent(newTranscript: string, sentMessage: string): boolean {
    // Normalize both for comparison
    const normalizeText = (text: string) => text
      .toLowerCase()
      .normalize('NFD')
      .replace(/[\u0300-\u036f]/g, '') // Remove accents
      .replace(/[.,!?;:'"«»\-–—…()[\]{}]/g, ' ')
      .replace(/\s+/g, ' ')
      .trim();

    const normalizedNew = normalizeText(newTranscript);
    const normalizedSent = normalizeText(sentMessage);

    // If new is shorter or same length, likely just a variation/repetition
    if (normalizedNew.length <= normalizedSent.length) {
      return false;
    }

    // Check if new content starts with sent content (continuation)
    if (normalizedNew.startsWith(normalizedSent)) {
      // Calculate new words added
      const newPortion = normalizedNew.substring(normalizedSent.length).trim();
      const newWords = newPortion.split(/\s+/).filter(w => w.length > 1);
      // Require at least 3 new words to consider it significant continuation
      if (newWords.length >= 3) {
        console.log('[Speechmatics] 📝 Detected continuation:', newWords.length, 'new words');
        return true;
      }
    }

    // Check word-based: count new words not in sent message
    const sentWords = new Set(normalizedSent.split(/\s+/).filter(w => w.length > 1));
    const newWords = normalizedNew.split(/\s+/).filter(w => w.length > 1);
    const genuinelyNewWords = newWords.filter(w => !sentWords.has(w));

    // If 3+ genuinely new words, user is continuing
    if (genuinelyNewWords.length >= 3) {
      console.log('[Speechmatics] 📝 Detected new words:', genuinelyNewWords.slice(0, 5).join(', '));
      return true;
    }

    return false;
  }

  /**
   * Handle echo detection - discard pending transcript
   * Called when the audio module detects that the transcribed audio is actually
   * TTS playback being picked up by the microphone (not real user speech)
   */
  private handleEchoDetected(): void {
    console.log(`[${getTimestamp()}] [Speechmatics] 🔇 Echo detected - discarding pending transcript`);

    // Discard any pending transcript in the transcription manager
    // This prevents sending echo as user input to the LLM
    this.transcriptionManager?.discardPendingTranscript();
  }

  /**
   * Abort current assistant response (called when user interrupts)
   * Stops ElevenLabs playback, clears assistant interim message, and cancels in-flight LLM request
   */
  abortResponse(): void {
    console.log(`[${getTimestamp()}] [Speechmatics] 🛑 Aborting current assistant response`);

    // Stop ElevenLabs TTS playback
    if (this.audio) {
      this.audio.stopAgentSpeech();
    }

    // Cancel in-flight LLM request
    if (this.llmAbortController) {
      this.llmAbortController.abort();
      this.llmAbortController = null;
    }

    // Clear assistant interim message via callback
    this.onMessageCallback?.({
      role: 'agent',
      content: '',
      timestamp: new Date().toISOString(),
      isInterim: true,
      messageId: `abort-${Date.now()}`,
    });

    // Reset generation state
    this.isGeneratingResponse = false;
  }

  /**
   * Update prompts dynamically without reconnecting
   * Call this when the conversation step changes to update system prompt with new variables
   *
   * @param prompts - New prompts and variables to use for subsequent LLM calls
   */
  updatePrompts(prompts: {
    systemPrompt?: string;
    userPrompt?: string;
    promptVariables?: Record<string, string | null | undefined>;
  }): void {
    if (!this.config) {
      console.warn('[Speechmatics] ⚠️ Cannot update prompts: no config available (not connected)');
      return;
    }

    const updates: string[] = [];

    if (prompts.systemPrompt !== undefined) {
      this.config.systemPrompt = prompts.systemPrompt;
      updates.push('systemPrompt');
    }

    if (prompts.userPrompt !== undefined) {
      this.config.userPrompt = prompts.userPrompt;
      updates.push('userPrompt');
    }

    if (prompts.promptVariables !== undefined) {
      this.config.promptVariables = prompts.promptVariables;
      updates.push(`promptVariables (${Object.keys(prompts.promptVariables).length} vars)`);
    }

    console.log(`[Speechmatics] 📝 Prompts updated dynamically:`, updates.join(', '));

    // Log key variables for debugging step changes
    if (prompts.promptVariables) {
      const vars = prompts.promptVariables;
      console.log('[Speechmatics] 📋 Key variables after update:', {
        current_step_id: vars.current_step_id ?? '(not set)',
        current_step: vars.current_step ? `${String(vars.current_step).substring(0, 50)}...` : '(not set)',
        completed_steps_summary: vars.completed_steps_summary ? `${String(vars.completed_steps_summary).substring(0, 50)}...` : '(not set)',
      });
    }
  }

  /**
   * Get the current step ID from prompt variables
   * Useful for detecting step changes
   */
  getCurrentStepId(): string | null {
    return this.config?.promptVariables?.current_step_id as string | null ?? null;
  }
}<|MERGE_RESOLUTION|>--- conflicted
+++ resolved
@@ -280,11 +280,8 @@
       () => {}, // onAudioChunk not needed, handled internally
       this.websocket.getWebSocket(),
       () => this.abortResponse(), // Barge-in callback
-<<<<<<< HEAD
-      () => this.onAudioPlaybackEndCallback?.() // Audio playback end callback (for inactivity timer)
-=======
+      () => this.onAudioPlaybackEndCallback?.(), // Audio playback end callback (for inactivity timer)
       () => this.handleEchoDetected() // Echo detection callback - discard pending transcript
->>>>>>> e567fcc2
     );
     
     // Update audio with WebSocket reference
