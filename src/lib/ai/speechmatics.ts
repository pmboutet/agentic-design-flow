--- conflicted
+++ resolved
@@ -923,7 +923,6 @@
     this.isGeneratingResponse = false;
   }
 
-<<<<<<< HEAD
   /**
    * Update prompts dynamically without reconnecting
    * Call this when the conversation step changes to update system prompt with new variables
@@ -977,6 +976,4 @@
   getCurrentStepId(): string | null {
     return this.config?.promptVariables?.current_step_id as string | null ?? null;
   }
-=======
->>>>>>> e5a0ec95
 }