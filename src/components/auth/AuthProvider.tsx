--- conflicted
+++ resolved
@@ -289,11 +289,6 @@
         setProfile(null);
       } catch (error) {
         console.error("[Auth] Init auth exception:", error);
-<<<<<<< HEAD
-        if (isMounted && !authHandledRef.current) {
-          console.log("[Auth] Setting signed-out after error");
-          setStatus("signed-out");
-=======
         // Only set signed-out if onAuthStateChange hasn't already handled auth
         // This handles the race condition where onAuthStateChange fires before getUser completes
         if (isMounted && !authHandledRef.current) {
@@ -301,7 +296,6 @@
           setStatus("signed-out");
         } else {
           console.log("[Auth] Ignoring timeout - auth already handled by onAuthStateChange");
->>>>>>> 6b4017fa
         }
       }
     };
