"use client";

<<<<<<< HEAD
import { useMemo, useCallback } from "react";
import { usePathname, useRouter } from "next/navigation";
=======
>>>>>>> 771e68d3
import { Building2, ChevronDown, Loader2 } from "lucide-react";
import { cn } from "@/lib/utils";
import { useClientContext } from "./ClientContext";

interface ClientSelectorProps {
  collapsed?: boolean;
}

export function ClientSelector({ collapsed = false }: ClientSelectorProps) {
  const pathname = usePathname();
  const router = useRouter();
  const {
    selectedClientId,
    setSelectedClientId,
    clients,
    isLoading,
    hasMultipleClients,
  } = useClientContext();

<<<<<<< HEAD
  // Check if we're on a project detail page
  const isOnProjectDetailPage = useMemo(() => {
    return /^\/admin\/projects\/[^/]+$/.test(pathname);
  }, [pathname]);

  // Handle client selection change with navigation
  const handleClientChange = useCallback((newClientId: string) => {
    setSelectedClientId(newClientId);

    // If we're on a project detail page, navigate to the projects list
    // since the current project may not belong to the new client
    if (isOnProjectDetailPage) {
      router.push("/admin/projects");
    }
  }, [setSelectedClientId, isOnProjectDetailPage, router]);

  const displayName = useMemo(() => {
    if (selectedClientId === "all") {
      return "Tous les clients";
    }
    return selectedClient?.name ?? "Sélectionner un client";
  }, [selectedClientId, selectedClient]);

=======
>>>>>>> 771e68d3
  if (isLoading) {
    return (
      <div className={cn(
        "flex items-center gap-2 rounded-xl border border-white/10 bg-white/5 px-3 py-2",
        collapsed ? "justify-center" : ""
      )}>
        <Loader2 className="h-4 w-4 animate-spin text-slate-400" />
        {!collapsed && <span className="text-sm text-slate-400">Chargement...</span>}
      </div>
    );
  }

  if (clients.length === 0) {
    return (
      <div className={cn(
        "flex items-center gap-2 rounded-xl border border-white/10 bg-white/5 px-3 py-2",
        collapsed ? "justify-center" : ""
      )}>
        <Building2 className="h-4 w-4 text-slate-500" />
        {!collapsed && <span className="text-sm text-slate-400">Aucun client</span>}
      </div>
    );
  }

  return (
    <div className="space-y-2">
      {!collapsed && (
        <div className="text-xs font-medium uppercase tracking-wider text-slate-400 px-1">
          Client
        </div>
      )}
      <div className="relative">
        <select
          value={selectedClientId}
          onChange={(e) => handleClientChange(e.target.value)}
          className={cn(
            "w-full appearance-none rounded-xl border border-white/10 bg-white/5 text-sm text-white transition",
            "hover:bg-white/10 focus:outline-none focus:ring-2 focus:ring-purple-500/50",
            "cursor-pointer",
            collapsed ? "px-2 py-2 pr-6" : "px-3 py-2 pr-8"
          )}
          aria-label="Sélectionner un client"
        >
          {hasMultipleClients && (
            <option value="all" className="bg-slate-900">
              {collapsed ? "Tous" : "Tous les clients"}
            </option>
          )}
          {clients.map(client => (
            <option key={client.id} value={client.id} className="bg-slate-900">
              {collapsed ? client.name.slice(0, 3) : client.name}
            </option>
          ))}
        </select>
        <ChevronDown className={cn(
          "pointer-events-none absolute top-1/2 -translate-y-1/2 h-4 w-4 text-slate-400",
          collapsed ? "right-1" : "right-2"
        )} />
      </div>
    </div>
  );
}<|MERGE_RESOLUTION|>--- conflicted
+++ resolved
@@ -1,10 +1,7 @@
 "use client";
 
-<<<<<<< HEAD
 import { useMemo, useCallback } from "react";
 import { usePathname, useRouter } from "next/navigation";
-=======
->>>>>>> 771e68d3
 import { Building2, ChevronDown, Loader2 } from "lucide-react";
 import { cn } from "@/lib/utils";
 import { useClientContext } from "./ClientContext";
@@ -24,7 +21,6 @@
     hasMultipleClients,
   } = useClientContext();
 
-<<<<<<< HEAD
   // Check if we're on a project detail page
   const isOnProjectDetailPage = useMemo(() => {
     return /^\/admin\/projects\/[^/]+$/.test(pathname);
@@ -41,15 +37,6 @@
     }
   }, [setSelectedClientId, isOnProjectDetailPage, router]);
 
-  const displayName = useMemo(() => {
-    if (selectedClientId === "all") {
-      return "Tous les clients";
-    }
-    return selectedClient?.name ?? "Sélectionner un client";
-  }, [selectedClientId, selectedClient]);
-
-=======
->>>>>>> 771e68d3
   if (isLoading) {
     return (
       <div className={cn(
