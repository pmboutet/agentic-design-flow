--- conflicted
+++ resolved
@@ -291,11 +291,6 @@
     updateClient,
     createUser,
     updateUser,
-<<<<<<< HEAD
-=======
-    addUserToProject,
-    removeUserFromProject,
->>>>>>> 6656ce51
     createProject,
     updateProject,
     updateChallenge,
