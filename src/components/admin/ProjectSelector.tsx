"use client";

<<<<<<< HEAD
import { useMemo, useCallback } from "react";
import { usePathname, useRouter } from "next/navigation";
=======
>>>>>>> 771e68d3
import { FolderKanban, ChevronDown, Loader2 } from "lucide-react";
import { cn } from "@/lib/utils";
import { useProjectContext } from "./ProjectContext";
import { useClientContext } from "./ClientContext";

interface ProjectSelectorProps {
  collapsed?: boolean;
}

export function ProjectSelector({ collapsed = false }: ProjectSelectorProps) {
  const pathname = usePathname();
  const router = useRouter();
  const {
    selectedProjectId,
    setSelectedProjectId,
    projects,
    allProjects,
    isLoading,
    hasMultipleProjects,
  } = useProjectContext();
  const { setSelectedClientId } = useClientContext();

<<<<<<< HEAD
  // Check if we're on a project detail page
  const isOnProjectDetailPage = useMemo(() => {
    const match = pathname.match(/^\/admin\/projects\/([^/]+)$/);
    return match ? match[1] : null;
  }, [pathname]);

  // Handle project selection change with navigation
  const handleProjectChange = useCallback((newProjectId: string) => {
    setSelectedProjectId(newProjectId);

    // If we're on a project detail page, navigate to the new project or projects list
    if (isOnProjectDetailPage) {
      if (newProjectId === "all") {
        router.push("/admin/projects");
      } else if (newProjectId !== isOnProjectDetailPage) {
        router.push(`/admin/projects/${newProjectId}`);
      }
    }
  }, [setSelectedProjectId, isOnProjectDetailPage, router]);

  const displayName = useMemo(() => {
    if (selectedProjectId === "all") {
      return "Tous les projets";
=======
  const handleProjectChange = (projectId: string) => {
    setSelectedProjectId(projectId);
    // Auto-select the corresponding client when a specific project is selected
    if (projectId !== "all") {
      const project = allProjects.find(p => p.id === projectId);
      if (project?.clientId) {
        setSelectedClientId(project.clientId);
      }
>>>>>>> 771e68d3
    }
  };

  if (isLoading) {
    return (
      <div className={cn(
        "flex items-center gap-2 rounded-xl border border-white/10 bg-white/5 px-3 py-2",
        collapsed ? "justify-center" : ""
      )}>
        <Loader2 className="h-4 w-4 animate-spin text-slate-400" />
        {!collapsed && <span className="text-sm text-slate-400">Chargement...</span>}
      </div>
    );
  }

  if (projects.length === 0) {
    return (
      <div className={cn(
        "flex items-center gap-2 rounded-xl border border-white/10 bg-white/5 px-3 py-2",
        collapsed ? "justify-center" : ""
      )}>
        <FolderKanban className="h-4 w-4 text-slate-500" />
        {!collapsed && <span className="text-sm text-slate-400">Aucun projet</span>}
      </div>
    );
  }

  return (
    <div className="space-y-2">
      {!collapsed && (
        <div className="text-xs font-medium uppercase tracking-wider text-slate-400 px-1">
          Projet
        </div>
      )}
      <div className="relative">
        <select
          value={selectedProjectId}
          onChange={(e) => handleProjectChange(e.target.value)}
          className={cn(
            "w-full appearance-none rounded-xl border border-white/10 bg-white/5 text-sm text-white transition",
            "hover:bg-white/10 focus:outline-none focus:ring-2 focus:ring-purple-500/50",
            "cursor-pointer",
            collapsed ? "px-2 py-2 pr-6" : "px-3 py-2 pr-8"
          )}
          aria-label="Sélectionner un projet"
        >
          {hasMultipleProjects && (
            <option value="all" className="bg-slate-900">
              {collapsed ? "Tous" : "Tous les projets"}
            </option>
          )}
          {projects.map(project => (
            <option key={project.id} value={project.id} className="bg-slate-900">
              {collapsed ? project.name.slice(0, 3) : project.name}
            </option>
          ))}
        </select>
        <ChevronDown className={cn(
          "pointer-events-none absolute top-1/2 -translate-y-1/2 h-4 w-4 text-slate-400",
          collapsed ? "right-1" : "right-2"
        )} />
      </div>
    </div>
  );
}<|MERGE_RESOLUTION|>--- conflicted
+++ resolved
@@ -1,10 +1,7 @@
 "use client";
 
-<<<<<<< HEAD
 import { useMemo, useCallback } from "react";
 import { usePathname, useRouter } from "next/navigation";
-=======
->>>>>>> 771e68d3
 import { FolderKanban, ChevronDown, Loader2 } from "lucide-react";
 import { cn } from "@/lib/utils";
 import { useProjectContext } from "./ProjectContext";
@@ -27,7 +24,6 @@
   } = useProjectContext();
   const { setSelectedClientId } = useClientContext();
 
-<<<<<<< HEAD
   // Check if we're on a project detail page
   const isOnProjectDetailPage = useMemo(() => {
     const match = pathname.match(/^\/admin\/projects\/([^/]+)$/);
@@ -38,6 +34,14 @@
   const handleProjectChange = useCallback((newProjectId: string) => {
     setSelectedProjectId(newProjectId);
 
+    // Auto-select the corresponding client when a specific project is selected
+    if (newProjectId !== "all") {
+      const project = allProjects.find(p => p.id === newProjectId);
+      if (project?.clientId) {
+        setSelectedClientId(project.clientId);
+      }
+    }
+
     // If we're on a project detail page, navigate to the new project or projects list
     if (isOnProjectDetailPage) {
       if (newProjectId === "all") {
@@ -46,23 +50,7 @@
         router.push(`/admin/projects/${newProjectId}`);
       }
     }
-  }, [setSelectedProjectId, isOnProjectDetailPage, router]);
-
-  const displayName = useMemo(() => {
-    if (selectedProjectId === "all") {
-      return "Tous les projets";
-=======
-  const handleProjectChange = (projectId: string) => {
-    setSelectedProjectId(projectId);
-    // Auto-select the corresponding client when a specific project is selected
-    if (projectId !== "all") {
-      const project = allProjects.find(p => p.id === projectId);
-      if (project?.clientId) {
-        setSelectedClientId(project.clientId);
-      }
->>>>>>> 771e68d3
-    }
-  };
+  }, [setSelectedProjectId, allProjects, setSelectedClientId, isOnProjectDetailPage, router]);
 
   if (isLoading) {
     return (
