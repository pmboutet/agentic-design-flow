--- conflicted
+++ resolved
@@ -312,13 +312,8 @@
   }, []);
 
   // Handle node click
-<<<<<<< HEAD
-  const handleNodeClick = useCallback((node: any, event: MouseEvent) => {
-    setSelectedNode(prev => prev?.id === node.id ? null : node as ForceGraphNode);
-=======
   const handleNodeClick = useCallback((node: ForceGraphNode) => {
     setSelectedNode(prev => prev?.id === node.id ? null : node);
->>>>>>> 840092ee
   }, []);
 
   // Handle zoom change
@@ -598,23 +593,12 @@
                   cooldownTicks={100}
                   d3AlphaDecay={0.01}
                   d3VelocityDecay={0.2}
-<<<<<<< HEAD
-                  {...{
-                    d3Force: (engine: any) => {
-                      // Very strong repulsion between nodes
-                      engine.force('charge')?.strength(-2000);
-                      // Much larger link distance
-                      engine.force('link')?.distance(250);
-                    }
-                  } as any}
-=======
                   d3Force={(engine: any) => {
                     // Very strong repulsion between nodes
                     engine.force('charge')?.strength(-2000);
                     // Much larger link distance
                     engine.force('link')?.distance(250);
                   }}
->>>>>>> 840092ee
                 />
               )}
             </div>
